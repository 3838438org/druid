/*
 * Druid - a distributed column store.
 * Copyright (C) 2012  Metamarkets Group Inc.
 *
 * This program is free software; you can redistribute it and/or
 * modify it under the terms of the GNU General Public License
 * as published by the Free Software Foundation; either version 2
 * of the License, or (at your option) any later version.
 *
 * This program is distributed in the hope that it will be useful,
 * but WITHOUT ANY WARRANTY; without even the implied warranty of
 * MERCHANTABILITY or FITNESS FOR A PARTICULAR PURPOSE.  See the
 * GNU General Public License for more details.
 *
 * You should have received a copy of the GNU General Public License
 * along with this program; if not, write to the Free Software
 * Foundation, Inc., 51 Franklin Street, Fifth Floor, Boston, MA  02110-1301, USA.
 */

package com.metamx.druid.merger.common.task;

import com.fasterxml.jackson.annotation.JsonSubTypes;
import com.fasterxml.jackson.annotation.JsonTypeInfo;
import com.google.common.base.Optional;
import com.metamx.druid.Query;
import com.metamx.druid.merger.common.TaskStatus;
import com.metamx.druid.merger.common.TaskToolbox;
import com.metamx.druid.merger.common.actions.TaskActionClient;
import com.metamx.druid.query.QueryRunner;
import org.joda.time.Interval;

/**
 * Represents a task that can run on a worker. The general contracts surrounding Tasks are:
 * <ul>
 *   <li>Tasks must operate on a single datasource.</li>
 *   <li>Tasks should be immutable, since the task ID is used as a proxy for the task in many locations.</li>
 *   <li>Task IDs must be unique. This can be done by naming them using UUIDs or the current timestamp.</li>
 *   <li>Tasks are each part of a "task group", which is a set of tasks that can share interval locks. These are
 *   useful for producing sharded segments.</li>
 *   <li>Tasks can optionally have an "implicit lock interval". Tasks with this property are guaranteed to have
 *   a lock on that interval during their {@link #preflight(com.metamx.druid.merger.common.actions.TaskActionClient)}
 *   and {@link #run(com.metamx.druid.merger.common.TaskToolbox)} methods.</li>
 *   <li>Tasks do not need to explicitly release locks; they are released upon task completion. Tasks may choose
 *   to release locks early if they desire.</li>
 * </ul>
 */
@JsonTypeInfo(use = JsonTypeInfo.Id.NAME, property = "type")
@JsonSubTypes(value = {
    @JsonSubTypes.Type(name = "append", value = AppendTask.class),
    @JsonSubTypes.Type(name = "merge", value = MergeTask.class),
    @JsonSubTypes.Type(name = "delete", value = DeleteTask.class),
    @JsonSubTypes.Type(name = "kill", value = KillTask.class),
    @JsonSubTypes.Type(name = "index", value = IndexTask.class),
    @JsonSubTypes.Type(name = "index_partitions", value = IndexDeterminePartitionsTask.class),
    @JsonSubTypes.Type(name = "index_generator", value = IndexGeneratorTask.class),
    @JsonSubTypes.Type(name = "index_hadoop", value = HadoopIndexTask.class),
    @JsonSubTypes.Type(name = "index_realtime", value = RealtimeIndexTask.class),
    @JsonSubTypes.Type(name = "version_converter", value = VersionConverterTask.class),
    @JsonSubTypes.Type(name = "version_converter_sub", value = VersionConverterTask.SubTask.class)
})
public interface Task
{
  /**
   * Returns ID of this task. Must be unique across all tasks ever created.
   */
  public String getId();

  /**
   * Returns group ID of this task. Tasks with the same group ID can share locks. If tasks do not need to share locks,
   * a common convention is to set group ID equal to task ID.
   */
  public String getGroupId();

  /**
   * Returns a descriptive label for this task type. Used for metrics emission and logging.
   */
  public String getType();

  /**
   * Returns the datasource this task operates on. Each task can operate on only one datasource.
   */
  public String getDataSource();

  /**
   * Returns implicit lock interval for this task, if any. Tasks without implicit lock intervals are not granted locks
   * when started and must explicitly request them.
   */
  public Optional<Interval> getImplicitLockInterval();

  /**
   * Returns query runners for this task. If this task is not meant to answer queries over its datasource, this method
   * should return null.
   */
  public <T> QueryRunner<T> getQueryRunner(Query<T> query);

  /**
   * Execute preflight checks for a task. This typically runs on the coordinator, and will be run while
   * holding a lock on our dataSource and implicit lock interval (if any). If this method throws an exception, the
   * task should be considered a failure.
   *
   * @param taskActionClient action client for this task (not the full toolbox)
   *
   * @return Some kind of status (runnable means continue on to a worker, non-runnable means we completed without
   *         using a worker).
   *
   * @throws Exception
   */
  public TaskStatus preflight(TaskActionClient taskActionClient) throws Exception;

  /**
   * Execute a task. This typically runs on a worker as determined by a TaskRunner, and will be run while
   * holding a lock on our dataSource and implicit lock interval (if any). If this method throws an exception, the task
   * should be considered a failure.
   *
   * @param toolbox Toolbox for this task
   *
   * @return Some kind of finished status (isRunnable must be false).
   *
   * @throws Exception
   */
  public TaskStatus run(TaskToolbox toolbox) throws Exception;

<<<<<<< HEAD
=======
  /**
   * Best-effort task cancellation. May or may not do anything. Calling this multiple times may have
   * a stronger effect.
   */
>>>>>>> ec566ee3
  public void shutdown();
}<|MERGE_RESOLUTION|>--- conflicted
+++ resolved
@@ -120,12 +120,9 @@
    */
   public TaskStatus run(TaskToolbox toolbox) throws Exception;
 
-<<<<<<< HEAD
-=======
   /**
    * Best-effort task cancellation. May or may not do anything. Calling this multiple times may have
    * a stronger effect.
    */
->>>>>>> ec566ee3
   public void shutdown();
 }