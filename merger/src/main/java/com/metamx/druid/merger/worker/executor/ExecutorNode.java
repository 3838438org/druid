--- conflicted
+++ resolved
@@ -36,14 +36,7 @@
 import com.metamx.common.lifecycle.LifecycleStart;
 import com.metamx.common.lifecycle.LifecycleStop;
 import com.metamx.druid.BaseServerNode;
-<<<<<<< HEAD
-import com.metamx.druid.client.ClientConfig;
-import com.metamx.druid.client.ClientInventoryManager;
-import com.metamx.druid.client.MutableServerView;
-import com.metamx.druid.client.OnlyNewSegmentWatcherServerView;
 import com.metamx.druid.http.GuiceServletConfig;
-=======
->>>>>>> d1a8b93b
 import com.metamx.druid.http.QueryServlet;
 import com.metamx.druid.http.StatusServlet;
 import com.metamx.druid.initialization.Initialization;
@@ -426,7 +419,6 @@
               )
           )
       );
-<<<<<<< HEAD
     }
   }
 
@@ -437,8 +429,6 @@
           configFactory.build(EventReceiverProviderConfig.class),
           serviceDiscovery
       );
-=======
->>>>>>> d1a8b93b
     }
   }
 
