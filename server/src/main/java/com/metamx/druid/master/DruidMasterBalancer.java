--- conflicted
+++ resolved
@@ -67,11 +67,7 @@
       if (holder.getLifetime() <= 0) {
         log.makeAlert("[%s]: Balancer move segments queue has a segment stuck", tier)
             .addData("segment", holder.getSegment().getIdentifier())
-<<<<<<< HEAD
-            .addData("server", holder.getFromServer())
-=======
-            .addData("server", holder.getServer().getStringProps())
->>>>>>> 5ee7c0c2
+            .addData("server", holder.getFromServer().getStringProps())
             .emit();
       }
     }
