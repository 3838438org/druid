--- conflicted
+++ resolved
@@ -412,15 +412,10 @@
            .setHeader(
                HttpHeaders.Names.CONTENT_TYPE,
                isSmile ? SmileMediaTypes.APPLICATION_JACKSON_SMILE : MediaType.APPLICATION_JSON
-<<<<<<< HEAD
            )
           ,
-          responseHandler
-=======
-           ),
           responseHandler,
           Duration.millis(timeLeft)
->>>>>>> adeecc0e
       );
 
       queryWatcher.registerQuery(query, future);
