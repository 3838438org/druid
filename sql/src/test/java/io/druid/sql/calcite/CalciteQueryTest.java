/*
 * Licensed to Metamarkets Group Inc. (Metamarkets) under one
 * or more contributor license agreements. See the NOTICE file
 * distributed with this work for additional information
 * regarding copyright ownership. Metamarkets licenses this file
 * to you under the Apache License, Version 2.0 (the
 * "License"); you may not use this file except in compliance
 * with the License. You may obtain a copy of the License at
 *
 * http://www.apache.org/licenses/LICENSE-2.0
 *
 * Unless required by applicable law or agreed to in writing,
 * software distributed under the License is distributed on an
 * "AS IS" BASIS, WITHOUT WARRANTIES OR CONDITIONS OF ANY
 * KIND, either express or implied. See the License for the
 * specific language governing permissions and limitations
 * under the License.
 */

package io.druid.sql.calcite;

import com.google.common.collect.ImmutableList;
import com.google.common.collect.ImmutableMap;
import com.google.common.collect.Lists;
import io.druid.hll.HLLCV1;
import io.druid.java.util.common.StringUtils;
import io.druid.java.util.common.granularity.Granularities;
import io.druid.java.util.common.granularity.PeriodGranularity;
import io.druid.java.util.common.guava.Sequences;
import io.druid.java.util.common.logger.Logger;
import io.druid.math.expr.ExprMacroTable;
import io.druid.query.Druids;
import io.druid.query.Query;
import io.druid.query.QueryContexts;
import io.druid.query.QueryDataSource;
import io.druid.query.aggregation.AggregatorFactory;
import io.druid.query.aggregation.CountAggregatorFactory;
import io.druid.query.aggregation.DoubleMaxAggregatorFactory;
import io.druid.query.aggregation.DoubleMinAggregatorFactory;
import io.druid.query.aggregation.DoubleSumAggregatorFactory;
import io.druid.query.aggregation.FilteredAggregatorFactory;
import io.druid.query.aggregation.LongMaxAggregatorFactory;
import io.druid.query.aggregation.LongMinAggregatorFactory;
import io.druid.query.aggregation.LongSumAggregatorFactory;
import io.druid.query.aggregation.cardinality.CardinalityAggregatorFactory;
import io.druid.query.aggregation.hyperloglog.HyperUniquesAggregatorFactory;
import io.druid.query.aggregation.post.ArithmeticPostAggregator;
import io.druid.query.aggregation.post.ExpressionPostAggregator;
import io.druid.query.aggregation.post.FieldAccessPostAggregator;
import io.druid.query.dimension.DefaultDimensionSpec;
import io.druid.query.dimension.DimensionSpec;
import io.druid.query.dimension.ExtractionDimensionSpec;
import io.druid.query.extraction.CascadeExtractionFn;
import io.druid.query.extraction.ExtractionFn;
import io.druid.query.extraction.RegexDimExtractionFn;
import io.druid.query.extraction.SubstringDimExtractionFn;
import io.druid.query.extraction.TimeFormatExtractionFn;
import io.druid.query.filter.AndDimFilter;
import io.druid.query.filter.BoundDimFilter;
import io.druid.query.filter.DimFilter;
import io.druid.query.filter.ExpressionDimFilter;
import io.druid.query.filter.InDimFilter;
import io.druid.query.filter.LikeDimFilter;
import io.druid.query.filter.NotDimFilter;
import io.druid.query.filter.OrDimFilter;
import io.druid.query.filter.SelectorDimFilter;
import io.druid.query.groupby.GroupByQuery;
import io.druid.query.groupby.having.DimFilterHavingSpec;
import io.druid.query.groupby.orderby.DefaultLimitSpec;
import io.druid.query.groupby.orderby.OrderByColumnSpec;
import io.druid.query.lookup.RegisteredLookupExtractionFn;
import io.druid.query.ordering.StringComparator;
import io.druid.query.ordering.StringComparators;
import io.druid.query.select.PagingSpec;
import io.druid.query.spec.MultipleIntervalSegmentSpec;
import io.druid.query.spec.QuerySegmentSpec;
import io.druid.query.topn.DimensionTopNMetricSpec;
import io.druid.query.topn.InvertedTopNMetricSpec;
import io.druid.query.topn.NumericTopNMetricSpec;
import io.druid.query.topn.TopNQueryBuilder;
import io.druid.segment.column.Column;
import io.druid.segment.column.ValueType;
import io.druid.segment.virtual.ExpressionVirtualColumn;
import io.druid.server.initialization.ServerConfig;
import io.druid.sql.calcite.filtration.Filtration;
import io.druid.sql.calcite.planner.Calcites;
import io.druid.sql.calcite.planner.DruidOperatorTable;
import io.druid.sql.calcite.planner.DruidPlanner;
import io.druid.sql.calcite.planner.PlannerConfig;
import io.druid.sql.calcite.planner.PlannerContext;
import io.druid.sql.calcite.planner.PlannerFactory;
import io.druid.sql.calcite.planner.PlannerResult;
import io.druid.sql.calcite.schema.DruidSchema;
import io.druid.sql.calcite.util.CalciteTests;
import io.druid.sql.calcite.util.QueryLogHook;
import io.druid.sql.calcite.util.SpecificSegmentsQuerySegmentWalker;
import io.druid.sql.calcite.view.InProcessViewManager;
import org.apache.calcite.plan.RelOptPlanner;
import org.joda.time.DateTime;
import org.joda.time.DateTimeZone;
import org.joda.time.Interval;
import org.joda.time.Period;
import org.junit.After;
import org.junit.Assert;
import org.junit.Before;
import org.junit.Ignore;
import org.junit.Rule;
import org.junit.Test;
import org.junit.rules.TemporaryFolder;

import java.util.Arrays;
import java.util.List;
import java.util.Map;

public class CalciteQueryTest
{
  private static final Logger log = new Logger(CalciteQueryTest.class);

  private static final PlannerConfig PLANNER_CONFIG_DEFAULT = new PlannerConfig();
  private static final PlannerConfig PLANNER_CONFIG_NO_TOPN = new PlannerConfig()
  {
    @Override
    public int getMaxTopNLimit()
    {
      return 0;
    }
  };
  private static final PlannerConfig PLANNER_CONFIG_NO_HLL = new PlannerConfig()
  {
    @Override
    public boolean isUseApproximateCountDistinct()
    {
      return false;
    }
  };
  private static final PlannerConfig PLANNER_CONFIG_SELECT_PAGING = new PlannerConfig()
  {
    @Override
    public int getSelectThreshold()
    {
      return 2;
    }
  };
  private static final PlannerConfig PLANNER_CONFIG_FALLBACK = new PlannerConfig()
  {
    @Override
    public boolean isUseFallback()
    {
      return true;
    }
  };
  private static final PlannerConfig PLANNER_CONFIG_SINGLE_NESTING_ONLY = new PlannerConfig()
  {
    @Override
    public int getMaxQueryCount()
    {
      return 2;
    }
  };
  private static final PlannerConfig PLANNER_CONFIG_NO_SUBQUERIES = new PlannerConfig()
  {
    @Override
    public int getMaxQueryCount()
    {
      return 1;
    }
  };

  private static final String LOS_ANGELES = "America/Los_Angeles";

  private static final Map<String, Object> QUERY_CONTEXT_DEFAULT = ImmutableMap.<String, Object>of(
      PlannerContext.CTX_SQL_CURRENT_TIMESTAMP, "2000-01-01T00:00:00Z",
      QueryContexts.DEFAULT_TIMEOUT_KEY, QueryContexts.DEFAULT_TIMEOUT_MILLIS,
      QueryContexts.MAX_SCATTER_GATHER_BYTES_KEY, Long.MAX_VALUE
  );

  private static final Map<String, Object> QUERY_CONTEXT_DONT_SKIP_EMPTY_BUCKETS = ImmutableMap.<String, Object>of(
      PlannerContext.CTX_SQL_CURRENT_TIMESTAMP, "2000-01-01T00:00:00Z",
      "skipEmptyBuckets", false,
      QueryContexts.DEFAULT_TIMEOUT_KEY, QueryContexts.DEFAULT_TIMEOUT_MILLIS,
      QueryContexts.MAX_SCATTER_GATHER_BYTES_KEY, Long.MAX_VALUE
  );

  private static final Map<String, Object> QUERY_CONTEXT_NO_TOPN = ImmutableMap.<String, Object>of(
      PlannerContext.CTX_SQL_CURRENT_TIMESTAMP, "2000-01-01T00:00:00Z",
      PlannerConfig.CTX_KEY_USE_APPROXIMATE_TOPN, "false",
      QueryContexts.DEFAULT_TIMEOUT_KEY, QueryContexts.DEFAULT_TIMEOUT_MILLIS,
      QueryContexts.MAX_SCATTER_GATHER_BYTES_KEY, Long.MAX_VALUE
  );

  private static final Map<String, Object> QUERY_CONTEXT_LOS_ANGELES = ImmutableMap.<String, Object>of(
      PlannerContext.CTX_SQL_CURRENT_TIMESTAMP, "2000-01-01T00:00:00Z",
      PlannerContext.CTX_SQL_TIME_ZONE, LOS_ANGELES,
      QueryContexts.DEFAULT_TIMEOUT_KEY, QueryContexts.DEFAULT_TIMEOUT_MILLIS,
      QueryContexts.MAX_SCATTER_GATHER_BYTES_KEY, Long.MAX_VALUE
  );

  // Matches QUERY_CONTEXT_DEFAULT
  public static final Map<String, Object> TIMESERIES_CONTEXT_DEFAULT = ImmutableMap.<String, Object>of(
      PlannerContext.CTX_SQL_CURRENT_TIMESTAMP, "2000-01-01T00:00:00Z",
      "skipEmptyBuckets", true,
      QueryContexts.DEFAULT_TIMEOUT_KEY, QueryContexts.DEFAULT_TIMEOUT_MILLIS,
      QueryContexts.MAX_SCATTER_GATHER_BYTES_KEY, Long.MAX_VALUE
  );

  // Matches QUERY_CONTEXT_LOS_ANGELES
  public static final Map<String, Object> TIMESERIES_CONTEXT_LOS_ANGELES = ImmutableMap.<String, Object>of(
      PlannerContext.CTX_SQL_CURRENT_TIMESTAMP, "2000-01-01T00:00:00Z",
      PlannerContext.CTX_SQL_TIME_ZONE, LOS_ANGELES,
      "skipEmptyBuckets", true,
      QueryContexts.DEFAULT_TIMEOUT_KEY, QueryContexts.DEFAULT_TIMEOUT_MILLIS,
      QueryContexts.MAX_SCATTER_GATHER_BYTES_KEY, Long.MAX_VALUE
  );
  private static final PagingSpec FIRST_PAGING_SPEC = new PagingSpec(null, 1000, true);

  @Rule
  public TemporaryFolder temporaryFolder = new TemporaryFolder();

  @Rule
  public QueryLogHook queryLogHook = QueryLogHook.create();

  private SpecificSegmentsQuerySegmentWalker walker = null;

  @Before
  public void setUp() throws Exception
  {
    Calcites.setSystemProperties();
    walker = CalciteTests.createMockWalker(temporaryFolder.newFolder());
  }

  @After
  public void tearDown() throws Exception
  {
    walker.close();
    walker = null;
  }

  @Test
  public void testSelectConstantExpression() throws Exception
  {
    testQuery(
        "SELECT 1 + 1",
        ImmutableList.of(),
        ImmutableList.of(
            new Object[]{2}
        )
    );
  }

  @Test
  public void testExplainSelectConstantExpression() throws Exception
  {
    testQuery(
        "EXPLAIN PLAN FOR SELECT 1 + 1",
        ImmutableList.of(),
        ImmutableList.of(
            new Object[]{"BindableValues(tuples=[[{ 2 }]])\n"}
        )
    );
  }

  @Test
  public void testInformationSchemaSchemata() throws Exception
  {
    testQuery(
        "SELECT DISTINCT SCHEMA_NAME FROM INFORMATION_SCHEMA.SCHEMATA",
        ImmutableList.of(),
        ImmutableList.of(
            new Object[]{"druid"},
            new Object[]{"INFORMATION_SCHEMA"}
        )
    );
  }

  @Test
  public void testInformationSchemaTables() throws Exception
  {
    testQuery(
        "SELECT TABLE_SCHEMA, TABLE_NAME, TABLE_TYPE\n"
        + "FROM INFORMATION_SCHEMA.TABLES\n"
        + "WHERE TABLE_TYPE IN ('SYSTEM_TABLE', 'TABLE', 'VIEW')",
        ImmutableList.of(),
        ImmutableList.of(
            new Object[]{"druid", "foo", "TABLE"},
            new Object[]{"druid", "foo2", "TABLE"},
            new Object[]{"druid", "aview", "VIEW"},
            new Object[]{"druid", "bview", "VIEW"},
            new Object[]{"INFORMATION_SCHEMA", "COLUMNS", "SYSTEM_TABLE"},
            new Object[]{"INFORMATION_SCHEMA", "SCHEMATA", "SYSTEM_TABLE"},
            new Object[]{"INFORMATION_SCHEMA", "TABLES", "SYSTEM_TABLE"}
        )
    );
  }

  @Test
  public void testInformationSchemaColumnsOnTable() throws Exception
  {
    testQuery(
        "SELECT COLUMN_NAME, DATA_TYPE, IS_NULLABLE\n"
        + "FROM INFORMATION_SCHEMA.COLUMNS\n"
        + "WHERE TABLE_SCHEMA = 'druid' AND TABLE_NAME = 'foo'",
        ImmutableList.of(),
        ImmutableList.of(
            new Object[]{"__time", "TIMESTAMP", "NO"},
            new Object[]{"cnt", "BIGINT", "NO"},
            new Object[]{"dim1", "VARCHAR", "YES"},
            new Object[]{"dim2", "VARCHAR", "YES"},
            new Object[]{"m1", "FLOAT", "NO"},
            new Object[]{"unique_dim1", "OTHER", "NO"}
        )
    );
  }

  @Test
  public void testInformationSchemaColumnsOnView() throws Exception
  {
    testQuery(
        "SELECT COLUMN_NAME, DATA_TYPE, IS_NULLABLE\n"
        + "FROM INFORMATION_SCHEMA.COLUMNS\n"
        + "WHERE TABLE_SCHEMA = 'druid' AND TABLE_NAME = 'aview'",
        ImmutableList.of(),
        ImmutableList.of(
            new Object[]{"dim1_firstchar", "VARCHAR", "YES"}
        )
    );
  }

  @Test
  public void testExplainInformationSchemaColumns() throws Exception
  {
    testQuery(
        "EXPLAIN PLAN FOR\n"
        + "SELECT COLUMN_NAME, DATA_TYPE\n"
        + "FROM INFORMATION_SCHEMA.COLUMNS\n"
        + "WHERE TABLE_SCHEMA = 'druid' AND TABLE_NAME = 'foo'",
        ImmutableList.of(),
        ImmutableList.of(
            new Object[]{
                "BindableProject(COLUMN_NAME=[$3], DATA_TYPE=[$7])\n"
                + "  BindableFilter(condition=[AND(=($1, 'druid'), =($2, 'foo'))])\n"
                + "    BindableTableScan(table=[[INFORMATION_SCHEMA, COLUMNS]])\n"
            }
        )
    );
  }

  @Test
  public void testSelectStar() throws Exception
  {
    testQuery(
        "SELECT * FROM druid.foo",
        ImmutableList.of(
            Druids.newSelectQueryBuilder()
                  .dataSource(CalciteTests.DATASOURCE1)
                  .intervals(QSS(Filtration.eternity()))
                  .granularity(Granularities.ALL)
                  .dimensions(ImmutableList.of("dummy"))
                  .metrics(ImmutableList.of("__time", "cnt", "dim1", "dim2", "m1", "unique_dim1"))
                  .pagingSpec(FIRST_PAGING_SPEC)
                  .context(QUERY_CONTEXT_DEFAULT)
                  .build(),
            Druids.newSelectQueryBuilder()
                  .dataSource(CalciteTests.DATASOURCE1)
                  .intervals(QSS(Filtration.eternity()))
                  .granularity(Granularities.ALL)
                  .dimensions(ImmutableList.of("dummy"))
                  .metrics(ImmutableList.of("__time", "cnt", "dim1", "dim2", "m1", "unique_dim1"))
                  .pagingSpec(
                      new PagingSpec(
                          ImmutableMap.of("foo_1970-01-01T00:00:00.000Z_2001-01-03T00:00:00.001Z_1", 5),
                          1000,
                          true
                      )
                  )
                  .context(QUERY_CONTEXT_DEFAULT)
                  .build()
        ),
        ImmutableList.of(
            new Object[]{T("2000-01-01"), 1L, "", "a", 1.0, HLLCV1.class.getName()},
            new Object[]{T("2000-01-02"), 1L, "10.1", "", 2.0, HLLCV1.class.getName()},
            new Object[]{T("2000-01-03"), 1L, "2", "", 3.0, HLLCV1.class.getName()},
            new Object[]{T("2001-01-01"), 1L, "1", "a", 4.0, HLLCV1.class.getName()},
            new Object[]{T("2001-01-02"), 1L, "def", "abc", 5.0, HLLCV1.class.getName()},
            new Object[]{T("2001-01-03"), 1L, "abc", "", 6.0, HLLCV1.class.getName()}
        )
    );
  }

  @Test
  public void testUnqualifiedTableName() throws Exception
  {
    testQuery(
        "SELECT COUNT(*) FROM foo",
        ImmutableList.of(
            Druids.newTimeseriesQueryBuilder()
                  .dataSource(CalciteTests.DATASOURCE1)
                  .intervals(QSS(Filtration.eternity()))
                  .granularity(Granularities.ALL)
                  .aggregators(AGGS(new CountAggregatorFactory("a0")))
                  .context(TIMESERIES_CONTEXT_DEFAULT)
                  .build()
        ),
        ImmutableList.of(
            new Object[]{6L}
        )
    );
  }

  @Test
  public void testExplainSelectStar() throws Exception
  {
    testQuery(
        "EXPLAIN PLAN FOR SELECT * FROM druid.foo",
        ImmutableList.of(),
        ImmutableList.of(
            new Object[]{
                "DruidQueryRel(dataSource=[foo])\n"
            }
        )
    );
  }

  @Test
  public void testSelectStarWithLimit() throws Exception
  {
    testQuery(
        "SELECT * FROM druid.foo LIMIT 2",
        ImmutableList.of(
            Druids.newSelectQueryBuilder()
                  .dataSource(CalciteTests.DATASOURCE1)
                  .intervals(QSS(Filtration.eternity()))
                  .granularity(Granularities.ALL)
                  .dimensions(ImmutableList.of("dummy"))
                  .metrics(ImmutableList.of("__time", "cnt", "dim1", "dim2", "m1", "unique_dim1"))
                  .pagingSpec(FIRST_PAGING_SPEC)
                  .context(QUERY_CONTEXT_DEFAULT)
                  .build()
        ),
        ImmutableList.of(
            new Object[]{T("2000-01-01"), 1L, "", "a", 1.0, HLLCV1.class.getName()},
            new Object[]{T("2000-01-02"), 1L, "10.1", "", 2.0, HLLCV1.class.getName()}
        )
    );
  }

  @Test
  public void testSelectStarWithLimitDescending() throws Exception
  {
    testQuery(
        "SELECT * FROM druid.foo ORDER BY __time DESC LIMIT 2",
        ImmutableList.of(
            Druids.newSelectQueryBuilder()
                  .dataSource(CalciteTests.DATASOURCE1)
                  .intervals(QSS(Filtration.eternity()))
                  .granularity(Granularities.ALL)
                  .dimensions(ImmutableList.of("dummy"))
                  .metrics(ImmutableList.of("__time", "cnt", "dim1", "dim2", "m1", "unique_dim1"))
                  .descending(true)
                  .pagingSpec(FIRST_PAGING_SPEC)
                  .context(QUERY_CONTEXT_DEFAULT)
                  .build()
        ),
        ImmutableList.of(
            new Object[]{T("2001-01-03"), 1L, "abc", "", 6.0, HLLCV1.class.getName()},
            new Object[]{T("2001-01-02"), 1L, "def", "abc", 5.0, HLLCV1.class.getName()}
        )
    );
  }

  @Test
  public void testSelectSingleColumnTwice() throws Exception
  {
    testQuery(
        "SELECT dim2 x, dim2 y FROM druid.foo LIMIT 2",
        ImmutableList.of(
            Druids.newSelectQueryBuilder()
                  .dataSource(CalciteTests.DATASOURCE1)
                  .intervals(QSS(Filtration.eternity()))
                  .granularity(Granularities.ALL)
                  .descending(false)
                  .dimensions(ImmutableList.of("dummy"))
                  .metrics(ImmutableList.of("dim2"))
                  .pagingSpec(FIRST_PAGING_SPEC)
                  .context(QUERY_CONTEXT_DEFAULT)
                  .build()
        ),
        ImmutableList.of(
            new Object[]{"a", "a"},
            new Object[]{"", ""}
        )
    );
  }

  @Test
  public void testSelectSingleColumnWithLimitDescending() throws Exception
  {
    testQuery(
        "SELECT dim1 FROM druid.foo ORDER BY __time DESC LIMIT 2",
        ImmutableList.of(
            Druids.newSelectQueryBuilder()
                  .dataSource(CalciteTests.DATASOURCE1)
                  .intervals(QSS(Filtration.eternity()))
                  .dimensionSpecs(DIMS(new DefaultDimensionSpec("dim1", "d1")))
                  .granularity(Granularities.ALL)
                  .descending(true)
                  .dimensions(ImmutableList.of("dummy"))
                  .metrics(ImmutableList.of("__time", "dim1"))
                  .pagingSpec(FIRST_PAGING_SPEC)
                  .context(QUERY_CONTEXT_DEFAULT)
                  .build()
        ),
        ImmutableList.of(
            new Object[]{"abc"},
            new Object[]{"def"}
        )
    );
  }

  @Test
  public void testGroupBySingleColumnDescendingNoTopN() throws Exception
  {
    testQuery(
        PLANNER_CONFIG_DEFAULT,
        "SELECT dim1 FROM druid.foo GROUP BY dim1 ORDER BY dim1 DESC",
        ImmutableList.of(
            new GroupByQuery.Builder()
                .setDataSource(CalciteTests.DATASOURCE1)
                .setInterval(QSS(Filtration.eternity()))
                .setDimensions(DIMS(new DefaultDimensionSpec("dim1", "d0")))
                .setGranularity(Granularities.ALL)
                .setLimitSpec(
                    new DefaultLimitSpec(
                        ImmutableList.of(
                            new OrderByColumnSpec(
                                "d0",
                                OrderByColumnSpec.Direction.DESCENDING,
                                StringComparators.LEXICOGRAPHIC
                            )
                        ),
                        Integer.MAX_VALUE
                    )
                )
                .setContext(QUERY_CONTEXT_DEFAULT)
                .build()
        ),
        ImmutableList.of(
            new Object[]{"def"},
            new Object[]{"abc"},
            new Object[]{"2"},
            new Object[]{"10.1"},
            new Object[]{"1"},
            new Object[]{""}
        )
    );
  }

  @Test
  public void testSelfJoinWithFallback() throws Exception
  {
    testQuery(
        PLANNER_CONFIG_FALLBACK,
        "SELECT x.dim1, y.dim1, y.dim2\n"
        + "FROM\n"
        + "  druid.foo x INNER JOIN druid.foo y ON x.dim1 = y.dim2\n"
        + "WHERE\n"
        + "  x.dim1 <> ''",
        ImmutableList.of(
            Druids.newSelectQueryBuilder()
                  .dataSource(CalciteTests.DATASOURCE1)
                  .intervals(QSS(Filtration.eternity()))
                  .granularity(Granularities.ALL)
                  .dimensions(ImmutableList.of("dummy"))
                  .metrics(ImmutableList.of("__time", "cnt", "dim1", "dim2", "m1", "unique_dim1"))
                  .pagingSpec(FIRST_PAGING_SPEC)
                  .context(QUERY_CONTEXT_DEFAULT)
                  .build(),
            Druids.newSelectQueryBuilder()
                  .dataSource(CalciteTests.DATASOURCE1)
                  .intervals(QSS(Filtration.eternity()))
                  .granularity(Granularities.ALL)
                  .dimensions(ImmutableList.of("dummy"))
                  .metrics(ImmutableList.of("__time", "cnt", "dim1", "dim2", "m1", "unique_dim1"))
                  .pagingSpec(
                      new PagingSpec(
                          ImmutableMap.of("foo_1970-01-01T00:00:00.000Z_2001-01-03T00:00:00.001Z_1", 5),
                          1000,
                          true
                      )
                  )
                  .context(QUERY_CONTEXT_DEFAULT)
                  .build(),
            Druids.newSelectQueryBuilder()
                  .dataSource(CalciteTests.DATASOURCE1)
                  .intervals(QSS(Filtration.eternity()))
                  .granularity(Granularities.ALL)
                  .filters(NOT(SELECTOR("dim1", "", null)))
                  .dimensions(ImmutableList.of("dummy"))
                  .metrics(ImmutableList.of("__time", "cnt", "dim1", "dim2", "m1", "unique_dim1"))
                  .pagingSpec(FIRST_PAGING_SPEC)
                  .context(QUERY_CONTEXT_DEFAULT)
                  .build(),
            Druids.newSelectQueryBuilder()
                  .dataSource(CalciteTests.DATASOURCE1)
                  .intervals(QSS(Filtration.eternity()))
                  .granularity(Granularities.ALL)
                  .filters(NOT(SELECTOR("dim1", "", null)))
                  .dimensions(ImmutableList.of("dummy"))
                  .metrics(ImmutableList.of("__time", "cnt", "dim1", "dim2", "m1", "unique_dim1"))
                  .pagingSpec(
                      new PagingSpec(
                          ImmutableMap.of("foo_1970-01-01T00:00:00.000Z_2001-01-03T00:00:00.001Z_1", 4),
                          1000,
                          true
                      )
                  )
                  .context(QUERY_CONTEXT_DEFAULT)
                  .build()
        ),
        ImmutableList.of(
            new Object[]{"abc", "def", "abc"}
        )
    );
  }

  @Test
  public void testExplainSelfJoinWithFallback() throws Exception
  {
    testQuery(
        PLANNER_CONFIG_FALLBACK,
        "EXPLAIN PLAN FOR\n"
        + "SELECT x.dim1, y.dim1, y.dim2\n"
        + "FROM\n"
        + "  druid.foo x INNER JOIN druid.foo y ON x.dim1 = y.dim2\n"
        + "WHERE\n"
        + "  x.dim1 <> ''",
        ImmutableList.of(),
        ImmutableList.of(
            new Object[]{
                "BindableProject(dim1=[$8], dim10=[$2], dim2=[$3])\n"
                + "  BindableJoin(condition=[=($8, $3)], joinType=[inner])\n"
                + "    DruidQueryRel(dataSource=[foo])\n"
                + "    DruidQueryRel(dataSource=[foo], filter=[!dim1 = ])\n"
            }
        )
    );
  }

  @Test
  public void testGroupByLong() throws Exception
  {
    testQuery(
        "SELECT cnt, COUNT(*) FROM druid.foo GROUP BY cnt",
        ImmutableList.of(
            GroupByQuery.builder()
                        .setDataSource(CalciteTests.DATASOURCE1)
                        .setInterval(QSS(Filtration.eternity()))
                        .setGranularity(Granularities.ALL)
                        .setDimensions(DIMS(new DefaultDimensionSpec("cnt", "d0", ValueType.LONG)))
                        .setAggregatorSpecs(AGGS(new CountAggregatorFactory("a0")))
                        .setContext(QUERY_CONTEXT_DEFAULT)
                        .build()
        ),
        ImmutableList.of(
            new Object[]{1L, 6L}
        )
    );
  }

  @Test
  public void testGroupByFloat() throws Exception
  {
    testQuery(
        "SELECT m1, COUNT(*) FROM druid.foo GROUP BY m1",
        ImmutableList.of(
            GroupByQuery.builder()
                        .setDataSource(CalciteTests.DATASOURCE1)
                        .setInterval(QSS(Filtration.eternity()))
                        .setGranularity(Granularities.ALL)
                        .setDimensions(DIMS(new DefaultDimensionSpec("m1", "d0", ValueType.FLOAT)))
                        .setAggregatorSpecs(AGGS(new CountAggregatorFactory("a0")))
                        .setContext(QUERY_CONTEXT_DEFAULT)
                        .build()
        ),
        ImmutableList.of(
            new Object[]{1.0d, 1L},
            new Object[]{2.0d, 1L},
            new Object[]{3.0d, 1L},
            new Object[]{4.0d, 1L},
            new Object[]{5.0d, 1L},
            new Object[]{6.0d, 1L}
        )
    );
  }

  @Test
  public void testFilterOnFloat() throws Exception
  {
    testQuery(
        "SELECT COUNT(*) FROM druid.foo WHERE m1 = 1.0",
        ImmutableList.of(
            Druids.newTimeseriesQueryBuilder()
                  .dataSource(CalciteTests.DATASOURCE1)
                  .intervals(QSS(Filtration.eternity()))
                  .granularity(Granularities.ALL)
                  .aggregators(AGGS(new CountAggregatorFactory("a0")))
                  .filters(SELECTOR("m1", "1.0", null))
                  .context(TIMESERIES_CONTEXT_DEFAULT)
                  .build()
        ),
        ImmutableList.of(
            new Object[]{1L}
        )
    );
  }

  @Test
  public void testHavingOnFloat() throws Exception
  {
    testQuery(
        "SELECT dim1, SUM(m1) AS m1_sum FROM druid.foo GROUP BY dim1 HAVING SUM(m1) > 1",
        ImmutableList.of(
            GroupByQuery.builder()
                        .setDataSource(CalciteTests.DATASOURCE1)
                        .setInterval(QSS(Filtration.eternity()))
                        .setGranularity(Granularities.ALL)
                        .setDimensions(DIMS(new DefaultDimensionSpec("dim1", "d0")))
                        .setAggregatorSpecs(AGGS(new DoubleSumAggregatorFactory("a0", "m1")))
                        .setHavingSpec(
                            new DimFilterHavingSpec(
                                new BoundDimFilter(
                                    "a0",
                                    "1",
                                    null,
                                    true,
                                    false,
                                    false,
                                    null,
                                    StringComparators.NUMERIC
                                )
                            )
                        )
                        .setContext(QUERY_CONTEXT_DEFAULT)
                        .build()
        ),
        ImmutableList.of(
            new Object[]{"1", 4.0d},
            new Object[]{"10.1", 2.0d},
            new Object[]{"2", 3.0d},
            new Object[]{"abc", 6.0d},
            new Object[]{"def", 5.0d}
        )
    );
  }

  @Test
  public void testColumnComparison() throws Exception
  {
    testQuery(
        "SELECT dim1, m1, COUNT(*) FROM druid.foo WHERE m1 - 1 = dim1 GROUP BY dim1, m1",
        ImmutableList.of(
            GroupByQuery.builder()
                        .setDataSource(CalciteTests.DATASOURCE1)
                        .setInterval(QSS(Filtration.eternity()))
                        .setGranularity(Granularities.ALL)
                        .setDimFilter(EXPRESSION_FILTER("((\"m1\" - 1) == \"dim1\")"))
                        .setDimensions(DIMS(
                            new DefaultDimensionSpec("dim1", "d0"),
                            new DefaultDimensionSpec("m1", "d1", ValueType.FLOAT)
                        ))
                        .setAggregatorSpecs(AGGS(new CountAggregatorFactory("a0")))
                        .setContext(QUERY_CONTEXT_DEFAULT)
                        .build()
        ),
        ImmutableList.of(
            new Object[]{"", 1.0d, 1L},
            new Object[]{"2", 3.0d, 1L}
        )
    );
  }

  @Test
  public void testHavingOnRatio() throws Exception
  {
    // Test for https://github.com/druid-io/druid/issues/4264

    testQuery(
        "SELECT\n"
        + "  dim1,\n"
        + "  COUNT(*) FILTER(WHERE dim2 <> 'a')/COUNT(*) as ratio\n"
        + "FROM druid.foo\n"
        + "GROUP BY dim1\n"
        + "HAVING COUNT(*) FILTER(WHERE dim2 <> 'a')/COUNT(*) = 1",
        ImmutableList.of(
            GroupByQuery.builder()
                        .setDataSource(CalciteTests.DATASOURCE1)
                        .setInterval(QSS(Filtration.eternity()))
                        .setGranularity(Granularities.ALL)
                        .setDimensions(DIMS(new DefaultDimensionSpec("dim1", "d0")))
                        .setAggregatorSpecs(AGGS(
                            new FilteredAggregatorFactory(
                                new CountAggregatorFactory("a0"),
                                NOT(SELECTOR("dim2", "a", null))
                            ),
                            new CountAggregatorFactory("a1")
                        ))
                        .setPostAggregatorSpecs(ImmutableList.of(
                            EXPRESSION_POST_AGG("p0", "(\"a0\" / \"a1\")")
                        ))
                        .setHavingSpec(new DimFilterHavingSpec(EXPRESSION_FILTER("((\"a0\" / \"a1\") == 1)")))
                        .setContext(QUERY_CONTEXT_DEFAULT)
                        .build()
        ),
        ImmutableList.of(
            new Object[]{"10.1", 1L},
            new Object[]{"2", 1L},
            new Object[]{"abc", 1L},
            new Object[]{"def", 1L}
        )
    );
  }

  @Test
  public void testGroupByWithSelectProjections() throws Exception
  {
    testQuery(
        "SELECT\n"
        + "  dim1,"
        + "  SUBSTRING(dim1, 2)\n"
        + "FROM druid.foo\n"
        + "GROUP BY dim1\n",
        ImmutableList.of(
            GroupByQuery.builder()
                        .setDataSource(CalciteTests.DATASOURCE1)
                        .setInterval(QSS(Filtration.eternity()))
                        .setGranularity(Granularities.ALL)
                        .setDimensions(DIMS(new DefaultDimensionSpec("dim1", "d0")))
                        .setPostAggregatorSpecs(ImmutableList.of(
                            EXPRESSION_POST_AGG("p0", "substring(\"d0\", 1, -1)")
                        ))
                        .setContext(QUERY_CONTEXT_DEFAULT)
                        .build()
        ),
        ImmutableList.of(
            new Object[]{"", ""},
            new Object[]{"1", ""},
            new Object[]{"10.1", "0.1"},
            new Object[]{"2", ""},
            new Object[]{"abc", "bc"},
            new Object[]{"def", "ef"}
        )
    );
  }

  @Test
  public void testGroupByWithSelectAndOrderByProjections() throws Exception
  {
    testQuery(
        "SELECT\n"
        + "  dim1,"
        + "  SUBSTRING(dim1, 2)\n"
        + "FROM druid.foo\n"
        + "GROUP BY dim1\n"
        + "ORDER BY CHARACTER_LENGTH(dim1) DESC, dim1",
        ImmutableList.of(
            GroupByQuery.builder()
                        .setDataSource(CalciteTests.DATASOURCE1)
                        .setInterval(QSS(Filtration.eternity()))
                        .setGranularity(Granularities.ALL)
                        .setDimensions(DIMS(new DefaultDimensionSpec("dim1", "d0")))
                        .setPostAggregatorSpecs(ImmutableList.of(
                            EXPRESSION_POST_AGG("p0", "substring(\"d0\", 1, -1)"),
                            EXPRESSION_POST_AGG("p1", "strlen(\"d0\")")
                        ))
                        .setLimitSpec(new DefaultLimitSpec(
                            ImmutableList.of(
                                new OrderByColumnSpec(
                                    "p1",
                                    OrderByColumnSpec.Direction.DESCENDING,
                                    StringComparators.NUMERIC
                                ),
                                new OrderByColumnSpec(
                                    "d0",
                                    OrderByColumnSpec.Direction.ASCENDING,
                                    StringComparators.LEXICOGRAPHIC
                                )
                            ),
                            Integer.MAX_VALUE
                        ))
                        .setContext(QUERY_CONTEXT_DEFAULT)
                        .build()
        ),
        ImmutableList.of(
            new Object[]{"10.1", "0.1"},
            new Object[]{"abc", "bc"},
            new Object[]{"def", "ef"},
            new Object[]{"1", ""},
            new Object[]{"2", ""},
            new Object[]{"", ""}
        )
    );
  }

  @Test
  public void testTopNWithSelectProjections() throws Exception
  {
    testQuery(
        "SELECT\n"
        + "  dim1,"
        + "  SUBSTRING(dim1, 2)\n"
        + "FROM druid.foo\n"
        + "GROUP BY dim1\n"
        + "LIMIT 10",
        ImmutableList.of(
            new TopNQueryBuilder()
                .dataSource(CalciteTests.DATASOURCE1)
                .intervals(QSS(Filtration.eternity()))
                .granularity(Granularities.ALL)
                .dimension(new DefaultDimensionSpec("dim1", "d0"))
                .postAggregators(ImmutableList.of(
                    EXPRESSION_POST_AGG("p0", "substring(\"d0\", 1, -1)")
                ))
                .metric(new DimensionTopNMetricSpec(null, StringComparators.LEXICOGRAPHIC))
                .threshold(10)
                .context(QUERY_CONTEXT_DEFAULT)
                .build()
        ),
        ImmutableList.of(
            new Object[]{"", ""},
            new Object[]{"1", ""},
            new Object[]{"10.1", "0.1"},
            new Object[]{"2", ""},
            new Object[]{"abc", "bc"},
            new Object[]{"def", "ef"}
        )
    );
  }

  @Test
  public void testTopNWithSelectAndOrderByProjections() throws Exception
  {
    testQuery(
        "SELECT\n"
        + "  dim1,"
        + "  SUBSTRING(dim1, 2)\n"
        + "FROM druid.foo\n"
        + "GROUP BY dim1\n"
        + "ORDER BY CHARACTER_LENGTH(dim1) DESC\n"
        + "LIMIT 10",
        ImmutableList.of(
            new TopNQueryBuilder()
                .dataSource(CalciteTests.DATASOURCE1)
                .intervals(QSS(Filtration.eternity()))
                .granularity(Granularities.ALL)
                .dimension(new DefaultDimensionSpec("dim1", "d0"))
                .postAggregators(ImmutableList.of(
                    EXPRESSION_POST_AGG("p0", "substring(\"d0\", 1, -1)"),
                    EXPRESSION_POST_AGG("p1", "strlen(\"d0\")")
                ))
                .metric(new NumericTopNMetricSpec("p1"))
                .threshold(10)
                .context(QUERY_CONTEXT_DEFAULT)
                .build()
        ),
        ImmutableList.of(
            new Object[]{"10.1", "0.1"},
            new Object[]{"abc", "bc"},
            new Object[]{"def", "ef"},
            new Object[]{"1", ""},
            new Object[]{"2", ""},
            new Object[]{"", ""}
        )
    );
  }

  @Test
  public void testGroupByCaseWhen() throws Exception
  {
    testQuery(
        "SELECT\n"
        + "  CASE EXTRACT(DAY FROM __time)\n"
        + "    WHEN m1 THEN 'match-m1'\n"
        + "    WHEN cnt THEN 'match-cnt'\n"
        + "    WHEN 0 THEN 'zero'"
        + "    END,"
        + "  COUNT(*)\n"
        + "FROM druid.foo\n"
        + "GROUP BY"
        + "  CASE EXTRACT(DAY FROM __time)\n"
        + "    WHEN m1 THEN 'match-m1'\n"
        + "    WHEN cnt THEN 'match-cnt'\n"
        + "    WHEN 0 THEN 'zero'"
        + "    END",
        ImmutableList.of(
            GroupByQuery.builder()
                        .setDataSource(CalciteTests.DATASOURCE1)
                        .setInterval(QSS(Filtration.eternity()))
                        .setGranularity(Granularities.ALL)
                        .setVirtualColumns(
                            EXPRESSION_VIRTUAL_COLUMN(
                                "d0:v",
                                "case_searched("
                                + "(CAST(timestamp_extract(\"__time\",'DAY','UTC'), 'DOUBLE') == \"m1\"),"
                                + "'match-m1 ',"
                                + "(timestamp_extract(\"__time\",'DAY','UTC') == \"cnt\"),"
                                + "'match-cnt',"
                                + "(timestamp_extract(\"__time\",'DAY','UTC') == 0),"
                                + "'zero     ',"
                                + "'')",
                                ValueType.STRING
                            )
                        )
                        .setDimensions(DIMS(new DefaultDimensionSpec("d0:v", "d0")))
                        .setAggregatorSpecs(AGGS(new CountAggregatorFactory("a0")))
                        .setContext(QUERY_CONTEXT_DEFAULT)
                        .build()
        ),
        ImmutableList.of(
            new Object[]{"", 2L},
            new Object[]{"match-cnt", 1L},
            new Object[]{"match-m1 ", 3L}
        )
    );
  }

  @Test
  public void testNullEmptyStringEquality() throws Exception
  {
    // Doesn't conform to the SQL standard, but it's how we do it.
    // This example is used in the sql.md doc.

    final ImmutableList<String> wheres = ImmutableList.of(
        "NULLIF(dim2, 'a') = ''",
        "NULLIF(dim2, 'a') IS NULL"
    );

    for (String where : wheres) {
      testQuery(
          "SELECT COUNT(*)\n"
          + "FROM druid.foo\n"
          + "WHERE " + where,
          ImmutableList.of(
              Druids.newTimeseriesQueryBuilder()
                    .dataSource(CalciteTests.DATASOURCE1)
                    .intervals(QSS(Filtration.eternity()))
                    .granularity(Granularities.ALL)
                    .filters(EXPRESSION_FILTER("case_searched((\"dim2\" == 'a'),1,(\"dim2\" == ''))"))
                    .aggregators(AGGS(new CountAggregatorFactory("a0")))
                    .context(TIMESERIES_CONTEXT_DEFAULT)
                    .build()
          ),
          ImmutableList.of(
              // Matches everything but "abc"
              new Object[]{5L}
          )
      );
    }
  }

  @Test
  public void testCoalesceColumns() throws Exception
  {
    // Doesn't conform to the SQL standard, but it's how we do it.
    // This example is used in the sql.md doc.

    testQuery(
        "SELECT COALESCE(dim2, dim1), COUNT(*) FROM druid.foo GROUP BY COALESCE(dim2, dim1)\n",
        ImmutableList.of(
            GroupByQuery.builder()
                        .setDataSource(CalciteTests.DATASOURCE1)
                        .setInterval(QSS(Filtration.eternity()))
                        .setGranularity(Granularities.ALL)
                        .setVirtualColumns(
                            EXPRESSION_VIRTUAL_COLUMN(
                                "d0:v",
                                "case_searched((\"dim2\" != ''),\"dim2\",\"dim1\")",
                                ValueType.STRING
                            )
                        )
                        .setDimensions(DIMS(new DefaultDimensionSpec("d0:v", "d0", ValueType.STRING)))
                        .setAggregatorSpecs(AGGS(new CountAggregatorFactory("a0")))
                        .setContext(QUERY_CONTEXT_DEFAULT)
                        .build()
        ),
        ImmutableList.of(
            new Object[]{"10.1", 1L},
            new Object[]{"2", 1L},
            new Object[]{"a", 2L},
            new Object[]{"abc", 2L}
        )
    );
  }

  @Test
  public void testColumnIsNull() throws Exception
  {
    // Doesn't conform to the SQL standard, but it's how we do it.
    // This example is used in the sql.md doc.

    testQuery(
        "SELECT COUNT(*) FROM druid.foo WHERE dim2 IS NULL\n",
        ImmutableList.of(
            Druids.newTimeseriesQueryBuilder()
                  .dataSource(CalciteTests.DATASOURCE1)
                  .intervals(QSS(Filtration.eternity()))
                  .granularity(Granularities.ALL)
                  .filters(SELECTOR("dim2", null, null))
                  .aggregators(AGGS(new CountAggregatorFactory("a0")))
                  .context(TIMESERIES_CONTEXT_DEFAULT)
                  .build()
        ),
        ImmutableList.of(
            new Object[]{3L}
        )
    );
  }

  @Test
  public void testUnplannableQueries() throws Exception
  {
    // All of these queries are unplannable because they rely on features Druid doesn't support.
    // This test is here to confirm that we don't fall back to Calcite's interpreter or enumerable implementation.
    // It's also here so when we do support these features, we can have "real" tests for these queries.

    final List<String> queries = ImmutableList.of(
        "SELECT dim1 FROM druid.foo ORDER BY dim1", // SELECT query with order by
        "SELECT TRIM(dim1) FROM druid.foo", // TRIM function
        "SELECT COUNT(*) FROM druid.foo x, druid.foo y", // Self-join
        "SELECT DISTINCT dim2 FROM druid.foo ORDER BY dim2 LIMIT 2 OFFSET 5" // DISTINCT with OFFSET
    );

    for (final String query : queries) {
      assertQueryIsUnplannable(query);
    }
  }

  @Test
  public void testUnplannableExactCountDistinctQueries() throws Exception
  {
    // All of these queries are unplannable in exact COUNT DISTINCT mode.

    final List<String> queries = ImmutableList.of(
        "SELECT COUNT(distinct dim1), COUNT(distinct dim2) FROM druid.foo", // two COUNT DISTINCTs, same query
        "SELECT dim1, COUNT(distinct dim1), COUNT(distinct dim2) FROM druid.foo GROUP BY dim1", // two COUNT DISTINCTs
        "SELECT COUNT(distinct unique_dim1) FROM druid.foo" // COUNT DISTINCT on sketch cannot be exact
    );

    for (final String query : queries) {
      assertQueryIsUnplannable(PLANNER_CONFIG_NO_HLL, query);
    }
  }

  private void assertQueryIsUnplannable(final String sql)
  {
    assertQueryIsUnplannable(PLANNER_CONFIG_DEFAULT, sql);
  }

  private void assertQueryIsUnplannable(final PlannerConfig plannerConfig, final String sql)
  {
    Exception e = null;
    try {
      testQuery(plannerConfig, sql, ImmutableList.of(), ImmutableList.of());
    }
    catch (Exception e1) {
      e = e1;
    }

    if (!(e instanceof RelOptPlanner.CannotPlanException)) {
      log.error(e, "Expected CannotPlanException for query: %s", sql);
      Assert.fail(sql);
    }
  }

  @Test
  public void testSelectStarWithDimFilter() throws Exception
  {
    testQuery(
        "SELECT * FROM druid.foo WHERE dim1 > 'd' OR dim2 = 'a'",
        ImmutableList.of(
            Druids.newSelectQueryBuilder()
                  .dataSource(CalciteTests.DATASOURCE1)
                  .intervals(QSS(Filtration.eternity()))
                  .granularity(Granularities.ALL)
                  .pagingSpec(FIRST_PAGING_SPEC)
                  .filters(
                      OR(
                          BOUND("dim1", "d", null, true, false, null, StringComparators.LEXICOGRAPHIC),
                          SELECTOR("dim2", "a", null)
                      )
                  )
                  .dimensions(ImmutableList.of("dummy"))
                  .metrics(ImmutableList.of("__time", "cnt", "dim1", "dim2", "m1", "unique_dim1"))
                  .context(QUERY_CONTEXT_DEFAULT)
                  .build(),
            Druids.newSelectQueryBuilder()
                  .dataSource(CalciteTests.DATASOURCE1)
                  .intervals(QSS(Filtration.eternity()))
                  .granularity(Granularities.ALL)
                  .pagingSpec(
                      new PagingSpec(
                          ImmutableMap.of("foo_1970-01-01T00:00:00.000Z_2001-01-03T00:00:00.001Z_1", 2),
                          1000,
                          true
                      )
                  )
                  .filters(
                      OR(
                          BOUND("dim1", "d", null, true, false, null, StringComparators.LEXICOGRAPHIC),
                          SELECTOR("dim2", "a", null)
                      )
                  )
                  .dimensions(ImmutableList.of("dummy"))
                  .metrics(ImmutableList.of("__time", "cnt", "dim1", "dim2", "m1", "unique_dim1"))
                  .context(QUERY_CONTEXT_DEFAULT)
                  .build()
        ),
        ImmutableList.of(
            new Object[]{T("2000-01-01"), 1L, "", "a", 1.0, HLLCV1.class.getName()},
            new Object[]{T("2001-01-01"), 1L, "1", "a", 4.0, HLLCV1.class.getName()},
            new Object[]{T("2001-01-02"), 1L, "def", "abc", 5.0, HLLCV1.class.getName()}
        )
    );
  }

  @Test
  public void testSelectStarWithDimFilterAndPaging() throws Exception
  {
    testQuery(
        PLANNER_CONFIG_SELECT_PAGING,
        "SELECT * FROM druid.foo WHERE dim1 > 'd' OR dim2 = 'a'",
        ImmutableList.of(
            Druids.newSelectQueryBuilder()
                  .dataSource(CalciteTests.DATASOURCE1)
                  .intervals(QSS(Filtration.eternity()))
                  .granularity(Granularities.ALL)
                  .pagingSpec(new PagingSpec(null, 2, true))
                  .filters(
                      OR(
                          BOUND("dim1", "d", null, true, false, null, StringComparators.LEXICOGRAPHIC),
                          SELECTOR("dim2", "a", null)
                      )
                  )
                  .dimensions(ImmutableList.of("dummy"))
                  .metrics(ImmutableList.of("__time", "cnt", "dim1", "dim2", "m1", "unique_dim1"))
                  .context(QUERY_CONTEXT_DEFAULT)
                  .build(),
            Druids.newSelectQueryBuilder()
                  .dataSource(CalciteTests.DATASOURCE1)
                  .intervals(QSS(Filtration.eternity()))
                  .granularity(Granularities.ALL)
                  .pagingSpec(
                      new PagingSpec(
                          ImmutableMap.of("foo_1970-01-01T00:00:00.000Z_2001-01-03T00:00:00.001Z_1", 1),
                          2,
                          true
                      )
                  )
                  .filters(
                      OR(
                          BOUND("dim1", "d", null, true, false, null, StringComparators.LEXICOGRAPHIC),
                          SELECTOR("dim2", "a", null)
                      )
                  )
                  .dimensions(ImmutableList.of("dummy"))
                  .metrics(ImmutableList.of("__time", "cnt", "dim1", "dim2", "m1", "unique_dim1"))
                  .context(QUERY_CONTEXT_DEFAULT)
                  .build(),
            Druids.newSelectQueryBuilder()
                  .dataSource(CalciteTests.DATASOURCE1)
                  .intervals(QSS(Filtration.eternity()))
                  .granularity(Granularities.ALL)
                  .pagingSpec(
                      new PagingSpec(
                          ImmutableMap.of("foo_1970-01-01T00:00:00.000Z_2001-01-03T00:00:00.001Z_1", 2),
                          2,
                          true
                      )
                  )
                  .filters(
                      OR(
                          BOUND("dim1", "d", null, true, false, null, StringComparators.LEXICOGRAPHIC),
                          SELECTOR("dim2", "a", null)
                      )
                  )
                  .dimensions(ImmutableList.of("dummy"))
                  .metrics(ImmutableList.of("__time", "cnt", "dim1", "dim2", "m1", "unique_dim1"))
                  .context(QUERY_CONTEXT_DEFAULT)
                  .build()
        ),
        ImmutableList.of(
            new Object[]{T("2000-01-01"), 1L, "", "a", 1.0, HLLCV1.class.getName()},
            new Object[]{T("2001-01-01"), 1L, "1", "a", 4.0, HLLCV1.class.getName()},
            new Object[]{T("2001-01-02"), 1L, "def", "abc", 5.0, HLLCV1.class.getName()}
        )
    );
  }

  @Test
  public void testGroupByNothingWithLiterallyFalseFilter() throws Exception
  {
    testQuery(
        "SELECT COUNT(*), MAX(cnt) FROM druid.foo WHERE 1 = 0",
        ImmutableList.of(),
        ImmutableList.of(
            new Object[]{0L, null}
        )
    );
  }

  @Test
  public void testGroupByOneColumnWithLiterallyFalseFilter() throws Exception
  {
    testQuery(
        "SELECT COUNT(*), MAX(cnt) FROM druid.foo WHERE 1 = 0 GROUP BY dim1",
        ImmutableList.of(),
        ImmutableList.of()
    );
  }

  @Test
  public void testGroupByWithFilterMatchingNothing() throws Exception
  {
    // This query should actually return [0, null] rather than an empty result set, but it doesn't.
    // This test just "documents" the current behavior.

    testQuery(
        "SELECT COUNT(*), MAX(cnt) FROM druid.foo WHERE dim1 = 'foobar'",
        ImmutableList.of(
            Druids.newTimeseriesQueryBuilder()
                  .dataSource(CalciteTests.DATASOURCE1)
                  .intervals(QSS(Filtration.eternity()))
                  .filters(SELECTOR("dim1", "foobar", null))
                  .granularity(Granularities.ALL)
                  .aggregators(AGGS(
                      new CountAggregatorFactory("a0"),
                      new LongMaxAggregatorFactory("a1", "cnt")
                  ))
                  .context(TIMESERIES_CONTEXT_DEFAULT)
                  .build()
        ),
        ImmutableList.of()
    );
  }

  @Test
  public void testGroupByWithFilterMatchingNothingWithGroupByLiteral() throws Exception
  {
    testQuery(
        "SELECT COUNT(*), MAX(cnt) FROM druid.foo WHERE dim1 = 'foobar' GROUP BY 'dummy'",
        ImmutableList.of(
            Druids.newTimeseriesQueryBuilder()
                  .dataSource(CalciteTests.DATASOURCE1)
                  .intervals(QSS(Filtration.eternity()))
                  .filters(SELECTOR("dim1", "foobar", null))
                  .granularity(Granularities.ALL)
                  .aggregators(AGGS(
                      new CountAggregatorFactory("a0"),
                      new LongMaxAggregatorFactory("a1", "cnt")
                  ))
                  .context(TIMESERIES_CONTEXT_DEFAULT)
                  .build()
        ),
        ImmutableList.of()
    );
  }

  @Test
  public void testCountNonNullColumn() throws Exception
  {
    testQuery(
        "SELECT COUNT(cnt) FROM druid.foo",
        ImmutableList.of(
            Druids.newTimeseriesQueryBuilder()
                  .dataSource(CalciteTests.DATASOURCE1)
                  .intervals(QSS(Filtration.eternity()))
                  .granularity(Granularities.ALL)
                  .aggregators(AGGS(new CountAggregatorFactory("a0")))
                  .context(TIMESERIES_CONTEXT_DEFAULT)
                  .build()
        ),
        ImmutableList.of(
            new Object[]{6L}
        )
    );
  }

  @Test
  public void testCountNullableColumn() throws Exception
  {
    testQuery(
        "SELECT COUNT(dim2) FROM druid.foo",
        ImmutableList.of(
            Druids.newTimeseriesQueryBuilder()
                  .dataSource(CalciteTests.DATASOURCE1)
                  .intervals(QSS(Filtration.eternity()))
                  .granularity(Granularities.ALL)
                  .aggregators(AGGS(
                      new FilteredAggregatorFactory(
                          new CountAggregatorFactory("a0"),
                          NOT(SELECTOR("dim2", "", null))
                      )
                  ))
                  .context(TIMESERIES_CONTEXT_DEFAULT)
                  .build()
        ),
        ImmutableList.of(
            new Object[]{3L}
        )
    );
  }

  @Test
  public void testCountNullableExpression() throws Exception
  {
    testQuery(
        "SELECT COUNT(CASE WHEN dim2 = 'abc' THEN 'yes' WHEN dim2 = 'def' THEN 'yes' END) FROM druid.foo",
        ImmutableList.of(
            Druids.newTimeseriesQueryBuilder()
                  .dataSource(CalciteTests.DATASOURCE1)
                  .intervals(QSS(Filtration.eternity()))
                  .granularity(Granularities.ALL)
                  .aggregators(AGGS(
                      new FilteredAggregatorFactory(
                          new CountAggregatorFactory("a0"),
                          EXPRESSION_FILTER(
                              "(case_searched((\"dim2\" == 'abc'),'yes',(\"dim2\" == 'def'),'yes','') != '')"
                          )
                      )
                  ))
                  .context(TIMESERIES_CONTEXT_DEFAULT)
                  .build()
        ),
        ImmutableList.of(
            new Object[]{1L}
        )
    );
  }

  @Test
  public void testCountStar() throws Exception
  {
    testQuery(
        "SELECT COUNT(*) FROM druid.foo",
        ImmutableList.of(
            Druids.newTimeseriesQueryBuilder()
                  .dataSource(CalciteTests.DATASOURCE1)
                  .intervals(QSS(Filtration.eternity()))
                  .granularity(Granularities.ALL)
                  .aggregators(AGGS(new CountAggregatorFactory("a0")))
                  .context(TIMESERIES_CONTEXT_DEFAULT)
                  .build()
        ),
        ImmutableList.of(
            new Object[]{6L}
        )
    );
  }

  @Test
  public void testCountStarOnCommonTableExpression() throws Exception
  {
    testQuery(
        "WITH beep (dim1_firstchar) AS (SELECT SUBSTRING(dim1, 1, 1) FROM foo WHERE dim2 = 'a')\n"
        + "SELECT COUNT(*) FROM beep WHERE dim1_firstchar <> 'z'",
        ImmutableList.of(
            Druids.newTimeseriesQueryBuilder()
                  .dataSource(CalciteTests.DATASOURCE1)
                  .intervals(QSS(Filtration.eternity()))
                  .filters(AND(
                      SELECTOR("dim2", "a", null),
                      NOT(SELECTOR("dim1", "z", new SubstringDimExtractionFn(0, 1)))
                  ))
                  .granularity(Granularities.ALL)
                  .aggregators(AGGS(new CountAggregatorFactory("a0")))
                  .context(TIMESERIES_CONTEXT_DEFAULT)
                  .build()
        ),
        ImmutableList.of(
            new Object[]{2L}
        )
    );
  }

  @Test
  public void testCountStarOnView() throws Exception
  {
    testQuery(
        "SELECT COUNT(*) FROM druid.aview WHERE dim1_firstchar <> 'z'",
        ImmutableList.of(
            Druids.newTimeseriesQueryBuilder()
                  .dataSource(CalciteTests.DATASOURCE1)
                  .intervals(QSS(Filtration.eternity()))
                  .filters(AND(
                      SELECTOR("dim2", "a", null),
                      NOT(SELECTOR("dim1", "z", new SubstringDimExtractionFn(0, 1)))
                  ))
                  .granularity(Granularities.ALL)
                  .aggregators(AGGS(new CountAggregatorFactory("a0")))
                  .context(TIMESERIES_CONTEXT_DEFAULT)
                  .build()
        ),
        ImmutableList.of(
            new Object[]{2L}
        )
    );
  }

  @Test
  public void testExplainCountStarOnView() throws Exception
  {
    testQuery(
        "EXPLAIN PLAN FOR SELECT COUNT(*) FROM aview WHERE dim1_firstchar <> 'z'",
        ImmutableList.of(),
        ImmutableList.of(
            new Object[]{
                "DruidQueryRel(dataSource=[foo], "
                + "filter=[(dim2 = a && !substring(0, 1)(dim1) = z)], "
                + "dimensions=[[]], "
                + "aggregations=[[Aggregation{virtualColumns=[], "
                + "aggregatorFactories=[CountAggregatorFactory{name='a0'}], postAggregator=null}]])\n"
            }
        )
    );
  }

  @Test
  public void testCountStarWithLikeFilter() throws Exception
  {
    testQuery(
        "SELECT COUNT(*) FROM druid.foo WHERE dim1 like 'a%' OR dim2 like '%xb%' escape 'x'",
        ImmutableList.of(
            Druids.newTimeseriesQueryBuilder()
                  .dataSource(CalciteTests.DATASOURCE1)
                  .intervals(QSS(Filtration.eternity()))
                  .granularity(Granularities.ALL)
                  .filters(
                      OR(
                          new LikeDimFilter("dim1", "a%", null, null),
                          new LikeDimFilter("dim2", "%xb%", "x", null)
                      )
                  )
                  .aggregators(AGGS(new CountAggregatorFactory("a0")))
                  .context(TIMESERIES_CONTEXT_DEFAULT)
                  .build()
        ),
        ImmutableList.of(
            new Object[]{2L}
        )
    );
  }

  @Test
  public void testCountStarWithLongColumnFilters() throws Exception
  {
    testQuery(
        "SELECT COUNT(*) FROM druid.foo WHERE cnt >= 3 OR cnt = 1",
        ImmutableList.of(
            Druids.newTimeseriesQueryBuilder()
                  .dataSource(CalciteTests.DATASOURCE1)
                  .intervals(QSS(Filtration.eternity()))
                  .granularity(Granularities.ALL)
                  .filters(
                      OR(
                          BOUND("cnt", "3", null, false, false, null, StringComparators.NUMERIC),
                          SELECTOR("cnt", "1", null)
                      )
                  )
                  .aggregators(AGGS(new CountAggregatorFactory("a0")))
                  .context(TIMESERIES_CONTEXT_DEFAULT)
                  .build()
        ),
        ImmutableList.of(
            new Object[]{6L}
        )
    );
  }

  @Test
  public void testCountStarWithLongColumnFiltersOnFloatLiterals() throws Exception
  {
    testQuery(
        "SELECT COUNT(*) FROM druid.foo WHERE cnt > 1.1 and cnt < 100000001.0",
        ImmutableList.of(
            Druids.newTimeseriesQueryBuilder()
                  .dataSource(CalciteTests.DATASOURCE1)
                  .intervals(QSS(Filtration.eternity()))
                  .granularity(Granularities.ALL)
                  .filters(
                      BOUND("cnt", "1.1", "100000001.0", true, true, null, StringComparators.NUMERIC)
                  )
                  .aggregators(AGGS(new CountAggregatorFactory("a0")))
                  .context(TIMESERIES_CONTEXT_DEFAULT)
                  .build()
        ),
        ImmutableList.of()
    );

    testQuery(
        "SELECT COUNT(*) FROM druid.foo WHERE cnt = 1.0",
        ImmutableList.of(
            Druids.newTimeseriesQueryBuilder()
                  .dataSource(CalciteTests.DATASOURCE1)
                  .intervals(QSS(Filtration.eternity()))
                  .granularity(Granularities.ALL)
                  .filters(
                      SELECTOR("cnt", "1.0", null)
                  )
                  .aggregators(AGGS(new CountAggregatorFactory("a0")))
                  .context(TIMESERIES_CONTEXT_DEFAULT)
                  .build()
        ),
        ImmutableList.of(
            new Object[]{6L}
        )
    );

    testQuery(
        "SELECT COUNT(*) FROM druid.foo WHERE cnt = 100000001.0",
        ImmutableList.of(
            Druids.newTimeseriesQueryBuilder()
                  .dataSource(CalciteTests.DATASOURCE1)
                  .intervals(QSS(Filtration.eternity()))
                  .granularity(Granularities.ALL)
                  .filters(
                      SELECTOR("cnt", "100000001.0", null)
                  )
                  .aggregators(AGGS(new CountAggregatorFactory("a0")))
                  .context(TIMESERIES_CONTEXT_DEFAULT)
                  .build()
        ),
        ImmutableList.of()
    );

    testQuery(
        "SELECT COUNT(*) FROM druid.foo WHERE cnt = 1.0 or cnt = 100000001.0",
        ImmutableList.of(
            Druids.newTimeseriesQueryBuilder()
                  .dataSource(CalciteTests.DATASOURCE1)
                  .intervals(QSS(Filtration.eternity()))
                  .granularity(Granularities.ALL)
                  .filters(
                      IN("cnt", ImmutableList.of("1.0", "100000001.0"), null)
                  )
                  .aggregators(AGGS(new CountAggregatorFactory("a0")))
                  .context(TIMESERIES_CONTEXT_DEFAULT)
                  .build()
        ),
        ImmutableList.of(
            new Object[]{6L}
        )
    );
  }

  @Test
  public void testCountStarWithLongColumnFiltersOnTwoPoints() throws Exception
  {
    testQuery(
        "SELECT COUNT(*) FROM druid.foo WHERE cnt = 1 OR cnt = 2",
        ImmutableList.of(
            Druids.newTimeseriesQueryBuilder()
                  .dataSource(CalciteTests.DATASOURCE1)
                  .intervals(QSS(Filtration.eternity()))
                  .granularity(Granularities.ALL)
                  .filters(IN("cnt", ImmutableList.of("1", "2"), null))
                  .aggregators(AGGS(new CountAggregatorFactory("a0")))
                  .context(TIMESERIES_CONTEXT_DEFAULT)
                  .build()
        ),
        ImmutableList.of(
            new Object[]{6L}
        )
    );
  }

  @Test
  public void testFilterOnStringAsNumber() throws Exception
  {
    testQuery(
        "SELECT distinct dim1 FROM druid.foo WHERE "
        + "dim1 = 10 OR "
        + "(floor(CAST(dim1 AS float)) = 10.00 and CAST(dim1 AS float) > 9 and CAST(dim1 AS float) <= 10.5)",
        ImmutableList.of(
            GroupByQuery.builder()
                        .setDataSource(CalciteTests.DATASOURCE1)
                        .setInterval(QSS(Filtration.eternity()))
                        .setGranularity(Granularities.ALL)
                        .setDimensions(DIMS(new DefaultDimensionSpec("dim1", "d0")))
                        .setDimFilter(
                            OR(
                                SELECTOR("dim1", "10", null),
                                AND(
                                    EXPRESSION_FILTER("(floor(CAST(\"dim1\", 'DOUBLE')) == 10.00)"),
                                    BOUND("dim1", "9", "10.5", true, false, null, StringComparators.NUMERIC)
                                )
                            )
                        )
                        .setContext(QUERY_CONTEXT_DEFAULT)
                        .build()
        ),
        ImmutableList.of(
            new Object[]{"10.1"}
        )
    );
  }

  @Test
  public void testSimpleAggregations() throws Exception
  {
    testQuery(
        "SELECT COUNT(*), COUNT(cnt), COUNT(dim1), AVG(cnt), SUM(cnt), SUM(cnt) + MIN(cnt) + MAX(cnt) FROM druid.foo",
        ImmutableList.of(
            Druids.newTimeseriesQueryBuilder()
                  .dataSource(CalciteTests.DATASOURCE1)
                  .intervals(QSS(Filtration.eternity()))
                  .granularity(Granularities.ALL)
                  .aggregators(
                      AGGS(
                          new CountAggregatorFactory("a0"),
                          new FilteredAggregatorFactory(
                              new CountAggregatorFactory("a1"),
                              NOT(SELECTOR("dim1", "", null))
                          ),
                          new LongSumAggregatorFactory("a2:sum", "cnt"),
                          new CountAggregatorFactory("a2:count"),
                          new LongSumAggregatorFactory("a3", "cnt"),
                          new LongMinAggregatorFactory("a4", "cnt"),
                          new LongMaxAggregatorFactory("a5", "cnt")
                      )
                  )
                  .postAggregators(
                      ImmutableList.of(
                          new ArithmeticPostAggregator(
                              "a2",
                              "quotient",
                              ImmutableList.of(
                                  new FieldAccessPostAggregator(null, "a2:sum"),
                                  new FieldAccessPostAggregator(null, "a2:count")
                              )
                          ),
                          EXPRESSION_POST_AGG("p0", "((\"a3\" + \"a4\") + \"a5\")")
                      )
                  )
                  .context(TIMESERIES_CONTEXT_DEFAULT)
                  .build()
        ),
        ImmutableList.of(
            new Object[]{6L, 6L, 5L, 1L, 6L, 8L}
        )
    );
  }

  @Test
  public void testGroupByWithSortOnPostAggregationDefault() throws Exception
  {
    // By default this query uses topN.

    testQuery(
        "SELECT dim1, MIN(m1) + MAX(m1) AS x FROM druid.foo GROUP BY dim1 ORDER BY x LIMIT 3",
        ImmutableList.of(
            new TopNQueryBuilder()
                .dataSource(CalciteTests.DATASOURCE1)
                .intervals(QSS(Filtration.eternity()))
                .granularity(Granularities.ALL)
                .dimension(new DefaultDimensionSpec("dim1", "d0"))
                .metric(new InvertedTopNMetricSpec(new NumericTopNMetricSpec("p0")))
                .aggregators(AGGS(
                    new DoubleMinAggregatorFactory("a0", "m1"),
                    new DoubleMaxAggregatorFactory("a1", "m1")
                ))
                .postAggregators(
                    ImmutableList.of(
                        EXPRESSION_POST_AGG("p0", "(\"a0\" + \"a1\")")
                    )
                )
                .threshold(3)
                .context(QUERY_CONTEXT_DEFAULT)
                .build()
        ),
        ImmutableList.of(
            new Object[]{"", 2.0},
            new Object[]{"10.1", 4.0},
            new Object[]{"2", 6.0}
        )
    );
  }

  @Test
  public void testGroupByWithSortOnPostAggregationNoTopNConfig() throws Exception
  {
    // Use PlannerConfig to disable topN, so this query becomes a groupBy.

    testQuery(
        PLANNER_CONFIG_NO_TOPN,
        "SELECT dim1, MIN(m1) + MAX(m1) AS x FROM druid.foo GROUP BY dim1 ORDER BY x LIMIT 3",
        ImmutableList.of(
            GroupByQuery.builder()
                        .setDataSource(CalciteTests.DATASOURCE1)
                        .setInterval(QSS(Filtration.eternity()))
                        .setGranularity(Granularities.ALL)
                        .setDimensions(DIMS(new DefaultDimensionSpec("dim1", "d0")))
                        .setAggregatorSpecs(
                            ImmutableList.of(
                                new DoubleMinAggregatorFactory("a0", "m1"),
                                new DoubleMaxAggregatorFactory("a1", "m1")
                            )
                        )
                        .setPostAggregatorSpecs(ImmutableList.of(EXPRESSION_POST_AGG("p0", "(\"a0\" + \"a1\")")))
                        .setLimitSpec(
                            new DefaultLimitSpec(
                                ImmutableList.of(
                                    new OrderByColumnSpec(
                                        "p0",
                                        OrderByColumnSpec.Direction.ASCENDING,
                                        StringComparators.NUMERIC
                                    )
                                ),
                                3
                            )
                        )
                        .setContext(QUERY_CONTEXT_DEFAULT)
                        .build()
        ),
        ImmutableList.of(
            new Object[]{"", 2.0},
            new Object[]{"10.1", 4.0},
            new Object[]{"2", 6.0}
        )
    );
  }

  @Test
  public void testGroupByWithSortOnPostAggregationNoTopNContext() throws Exception
  {
    // Use context to disable topN, so this query becomes a groupBy.

    testQuery(
        PLANNER_CONFIG_DEFAULT,
        QUERY_CONTEXT_NO_TOPN,
        "SELECT dim1, MIN(m1) + MAX(m1) AS x FROM druid.foo GROUP BY dim1 ORDER BY x LIMIT 3",
        ImmutableList.of(
            GroupByQuery.builder()
                        .setDataSource(CalciteTests.DATASOURCE1)
                        .setInterval(QSS(Filtration.eternity()))
                        .setGranularity(Granularities.ALL)
                        .setDimensions(DIMS(new DefaultDimensionSpec("dim1", "d0")))
                        .setAggregatorSpecs(
                            ImmutableList.of(
                                new DoubleMinAggregatorFactory("a0", "m1"),
                                new DoubleMaxAggregatorFactory("a1", "m1")
                            )
                        )
                        .setPostAggregatorSpecs(
                            ImmutableList.of(
                                EXPRESSION_POST_AGG("p0", "(\"a0\" + \"a1\")")
                            )
                        )
                        .setLimitSpec(
                            new DefaultLimitSpec(
                                ImmutableList.of(
                                    new OrderByColumnSpec(
                                        "p0",
                                        OrderByColumnSpec.Direction.ASCENDING,
                                        StringComparators.NUMERIC
                                    )
                                ),
                                3
                            )
                        )
                        .setContext(QUERY_CONTEXT_NO_TOPN)
                        .build()
        ),
        ImmutableList.of(
            new Object[]{"", 2.0},
            new Object[]{"10.1", 4.0},
            new Object[]{"2", 6.0}
        )
    );
  }

  @Test
  public void testFilteredAggregations() throws Exception
  {
    testQuery(
        "SELECT "
        + "SUM(case dim1 when 'abc' then cnt end), "
        + "SUM(case dim1 when 'abc' then null else cnt end), "
        + "SUM(case substring(dim1, 1, 1) when 'a' then cnt end), "
        + "COUNT(dim2) filter(WHERE dim1 <> '1'), "
        + "COUNT(CASE WHEN dim1 <> '1' THEN 'dummy' END), "
        + "SUM(CASE WHEN dim1 <> '1' THEN 1 ELSE 0 END), "
        + "SUM(cnt) filter(WHERE dim2 = 'a'), "
        + "SUM(case when dim1 <> '1' then cnt end) filter(WHERE dim2 = 'a'), "
        + "SUM(CASE WHEN dim1 <> '1' THEN cnt ELSE 0 END), "
        + "MAX(CASE WHEN dim1 <> '1' THEN cnt END) "
        + "FROM druid.foo",
        ImmutableList.<Query>of(
            Druids.newTimeseriesQueryBuilder()
                  .dataSource(CalciteTests.DATASOURCE1)
                  .intervals(QSS(Filtration.eternity()))
                  .granularity(Granularities.ALL)
                  .aggregators(AGGS(
                      new FilteredAggregatorFactory(
                          new LongSumAggregatorFactory("a0", "cnt"),
                          SELECTOR("dim1", "abc", null)
                      ),
                      new FilteredAggregatorFactory(
                          new LongSumAggregatorFactory("a1", "cnt"),
                          NOT(SELECTOR("dim1", "abc", null))
                      ),
                      new FilteredAggregatorFactory(
                          new LongSumAggregatorFactory("a2", "cnt"),
                          SELECTOR("dim1", "a", new SubstringDimExtractionFn(0, 1))
                      ),
                      new FilteredAggregatorFactory(
                          new CountAggregatorFactory("a3"),
                          AND(
                              NOT(SELECTOR("dim1", "1", null)),
                              NOT(SELECTOR("dim2", "", null))
                          )
                      ),
                      new FilteredAggregatorFactory(
                          new CountAggregatorFactory("a4"),
                          NOT(SELECTOR("dim1", "1", null))
                      ),
                      new FilteredAggregatorFactory(
                          new CountAggregatorFactory("a5"),
                          NOT(SELECTOR("dim1", "1", null))
                      ),
                      new FilteredAggregatorFactory(
                          new LongSumAggregatorFactory("a6", "cnt"),
                          SELECTOR("dim2", "a", null)
                      ),
                      new FilteredAggregatorFactory(
                          new LongSumAggregatorFactory("a7", "cnt"),
                          AND(
                              SELECTOR("dim2", "a", null),
                              NOT(SELECTOR("dim1", "1", null))
                          )
                      ),
                      new FilteredAggregatorFactory(
                          new LongSumAggregatorFactory("a8", "cnt"),
                          NOT(SELECTOR("dim1", "1", null))
                      ),
                      new FilteredAggregatorFactory(
                          new LongMaxAggregatorFactory("a9", "cnt"),
                          NOT(SELECTOR("dim1", "1", null))
                      )
                  ))
                  .context(TIMESERIES_CONTEXT_DEFAULT)
                  .build()
        ),
        ImmutableList.of(
            new Object[]{1L, 5L, 1L, 2L, 5L, 5, 2L, 1L, 5L, 1L}
        )
    );
  }

  @Test
  public void testExpressionAggregations() throws Exception
  {
    final ExprMacroTable macroTable = CalciteTests.createExprMacroTable();

    testQuery(
        "SELECT\n"
        + "  SUM(cnt * 3),\n"
        + "  LN(SUM(cnt) + SUM(m1)),\n"
        + "  MOD(SUM(cnt), 4),\n"
        + "  SUM(CHARACTER_LENGTH(CAST(cnt * 10 AS VARCHAR))),\n"
        + "  MAX(CHARACTER_LENGTH(dim2) + LN(m1))\n"
        + "FROM druid.foo",
        ImmutableList.of(
            Druids.newTimeseriesQueryBuilder()
                  .dataSource(CalciteTests.DATASOURCE1)
                  .intervals(QSS(Filtration.eternity()))
                  .granularity(Granularities.ALL)
                  .aggregators(AGGS(
                      new LongSumAggregatorFactory("a0", null, "(\"cnt\" * 3)", macroTable),
                      new LongSumAggregatorFactory("a1", "cnt"),
                      new DoubleSumAggregatorFactory("a2", "m1"),
                      new LongSumAggregatorFactory("a3", null, "strlen(CAST((\"cnt\" * 10), 'STRING'))", macroTable),
                      new DoubleMaxAggregatorFactory("a4", null, "(strlen(\"dim2\") + log(\"m1\"))", macroTable)
                  ))
                  .postAggregators(ImmutableList.of(
                      EXPRESSION_POST_AGG("p0", "log((\"a1\" + \"a2\"))"),
                      EXPRESSION_POST_AGG("p1", "(\"a1\" % 4)")
                  ))
                  .context(TIMESERIES_CONTEXT_DEFAULT)
                  .build()
        ),
        ImmutableList.of(
            new Object[]{18L, 3.295836866004329, 2, 12, 3f + (double) ((float) Math.log(5.0))}
        )
    );
  }

  @Test
  public void testExpressionFilteringAndGrouping() throws Exception
  {
    testQuery(
        "SELECT\n"
        + "  FLOOR(m1 / 2) * 2,\n"
        + "  COUNT(*)\n"
        + "FROM druid.foo\n"
        + "WHERE FLOOR(m1 / 2) * 2 > -1\n"
        + "GROUP BY FLOOR(m1 / 2) * 2\n"
        + "ORDER BY 1 DESC",
        ImmutableList.of(
            GroupByQuery.builder()
                        .setDataSource(CalciteTests.DATASOURCE1)
                        .setInterval(QSS(Filtration.eternity()))
                        .setGranularity(Granularities.ALL)
                        .setVirtualColumns(
                            EXPRESSION_VIRTUAL_COLUMN("d0:v", "(floor((\"m1\" / 2)) * 2)", ValueType.FLOAT)
                        )
                        .setDimFilter(EXPRESSION_FILTER("((floor((\"m1\" / 2)) * 2) > -1)"))
                        .setDimensions(DIMS(new DefaultDimensionSpec("d0:v", "d0", ValueType.FLOAT)))
                        .setAggregatorSpecs(AGGS(new CountAggregatorFactory("a0")))
                        .setLimitSpec(
                            new DefaultLimitSpec(
                                ImmutableList.of(
                                    new OrderByColumnSpec(
                                        "d0",
                                        OrderByColumnSpec.Direction.DESCENDING,
                                        StringComparators.NUMERIC
                                    )
                                ),
                                Integer.MAX_VALUE
                            )
                        )
                        .setContext(QUERY_CONTEXT_DEFAULT)
                        .build()
        ),
        ImmutableList.of(
            new Object[]{6.0, 1L},
            new Object[]{4.0, 2L},
            new Object[]{2.0, 2L},
            new Object[]{0.0, 1L}
        )
    );
  }

  @Test
  public void testExpressionFilteringAndGroupingUsingCastToLong() throws Exception
  {
    testQuery(
        "SELECT\n"
        + "  CAST(m1 AS BIGINT) / 2 * 2,\n"
        + "  COUNT(*)\n"
        + "FROM druid.foo\n"
        + "WHERE CAST(m1 AS BIGINT) / 2 * 2 > -1\n"
        + "GROUP BY CAST(m1 AS BIGINT) / 2 * 2\n"
        + "ORDER BY 1 DESC",
        ImmutableList.of(
            GroupByQuery.builder()
                        .setDataSource(CalciteTests.DATASOURCE1)
                        .setInterval(QSS(Filtration.eternity()))
                        .setGranularity(Granularities.ALL)
                        .setVirtualColumns(
                            EXPRESSION_VIRTUAL_COLUMN("d0:v", "((CAST(\"m1\", 'LONG') / 2) * 2)", ValueType.LONG)
                        )
                        .setDimFilter(
                            EXPRESSION_FILTER("(((CAST(\"m1\", 'LONG') / 2) * 2) > -1)")
                        )
                        .setDimensions(DIMS(new DefaultDimensionSpec("d0:v", "d0", ValueType.LONG)))
                        .setAggregatorSpecs(AGGS(new CountAggregatorFactory("a0")))
                        .setLimitSpec(
                            new DefaultLimitSpec(
                                ImmutableList.of(
                                    new OrderByColumnSpec(
                                        "d0",
                                        OrderByColumnSpec.Direction.DESCENDING,
                                        StringComparators.NUMERIC
                                    )
                                ),
                                Integer.MAX_VALUE
                            )
                        )
                        .setContext(QUERY_CONTEXT_DEFAULT)
                        .build()
        ),
        ImmutableList.of(
            new Object[]{6L, 1L},
            new Object[]{4L, 2L},
            new Object[]{2L, 2L},
            new Object[]{0L, 1L}
        )
    );
  }

  @Test
  public void testExpressionFilteringAndGroupingOnStringCastToNumber() throws Exception
  {
    testQuery(
        "SELECT\n"
        + "  FLOOR(CAST(dim1 AS FLOAT) / 2) * 2,\n"
        + "  COUNT(*)\n"
        + "FROM druid.foo\n"
        + "WHERE FLOOR(CAST(dim1 AS FLOAT) / 2) * 2 > -1\n"
        + "GROUP BY FLOOR(CAST(dim1 AS FLOAT) / 2) * 2\n"
        + "ORDER BY 1 DESC",
        ImmutableList.of(
            GroupByQuery.builder()
                        .setDataSource(CalciteTests.DATASOURCE1)
                        .setInterval(QSS(Filtration.eternity()))
                        .setGranularity(Granularities.ALL)
                        .setVirtualColumns(
                            EXPRESSION_VIRTUAL_COLUMN(
                                "d0:v",
                                "(floor((CAST(\"dim1\", 'DOUBLE') / 2)) * 2)",
                                ValueType.FLOAT
                            )
                        )
                        .setDimFilter(
                            EXPRESSION_FILTER("((floor((CAST(\"dim1\", 'DOUBLE') / 2)) * 2) > -1)")
                        )
                        .setDimensions(DIMS(new DefaultDimensionSpec("d0:v", "d0", ValueType.FLOAT)))
                        .setAggregatorSpecs(AGGS(new CountAggregatorFactory("a0")))
                        .setLimitSpec(
                            new DefaultLimitSpec(
                                ImmutableList.of(
                                    new OrderByColumnSpec(
                                        "d0",
                                        OrderByColumnSpec.Direction.DESCENDING,
                                        StringComparators.NUMERIC
                                    )
                                ),
                                Integer.MAX_VALUE
                            )
                        )
                        .setContext(QUERY_CONTEXT_DEFAULT)
                        .build()
        ),
        ImmutableList.of(
            new Object[]{10.0, 1L},
            new Object[]{2.0, 1L},
            new Object[]{0.0, 4L}
        )
    );
  }

  @Test
  public void testInFilter() throws Exception
  {
    testQuery(
        "SELECT dim1, COUNT(*) FROM druid.foo WHERE dim1 IN ('abc', 'def', 'ghi') GROUP BY dim1",
        ImmutableList.of(
            GroupByQuery.builder()
                        .setDataSource(CalciteTests.DATASOURCE1)
                        .setInterval(QSS(Filtration.eternity()))
                        .setGranularity(Granularities.ALL)
                        .setDimensions(DIMS(new DefaultDimensionSpec("dim1", "d0")))
                        .setDimFilter(new InDimFilter("dim1", ImmutableList.of("abc", "def", "ghi"), null))
                        .setAggregatorSpecs(
                            AGGS(
                                new CountAggregatorFactory("a0")
                            )
                        )
                        .setContext(QUERY_CONTEXT_DEFAULT)
                        .build()
        ),
        ImmutableList.of(
            new Object[]{"abc", 1L},
            new Object[]{"def", 1L}
        )
    );
  }

  @Test
  public void testCountStarWithDegenerateFilter() throws Exception
  {
    testQuery(
        "SELECT COUNT(*) FROM druid.foo WHERE dim2 = 'a' and (dim1 > 'a' OR dim1 < 'b')",
        ImmutableList.of(
            Druids.newTimeseriesQueryBuilder()
                  .dataSource(CalciteTests.DATASOURCE1)
                  .intervals(QSS(Filtration.eternity()))
                  .granularity(Granularities.ALL)
                  .filters(SELECTOR("dim2", "a", null))
                  .aggregators(AGGS(new CountAggregatorFactory("a0")))
                  .context(TIMESERIES_CONTEXT_DEFAULT)
                  .build()
        ),
        ImmutableList.of(
            new Object[]{2L}
        )
    );
  }

  @Test
  public void testCountStarWithNotOfDegenerateFilter() throws Exception
  {
    testQuery(
        "SELECT COUNT(*) FROM druid.foo WHERE dim2 = 'a' and not (dim1 > 'a' OR dim1 < 'b')",
        ImmutableList.of(
            Druids.newTimeseriesQueryBuilder()
                  .dataSource(CalciteTests.DATASOURCE1)
                  .intervals(QSS())
                  .granularity(Granularities.ALL)
                  .filters(null)
                  .aggregators(AGGS(new CountAggregatorFactory("a0")))
                  .context(TIMESERIES_CONTEXT_DEFAULT)
                  .build()
        ),
        ImmutableList.of()
    );
  }

  @Test
  public void testCountStarWithBoundFilterSimplifyOr() throws Exception
  {
    testQuery(
        "SELECT COUNT(*) FROM druid.foo WHERE (dim1 >= 'a' and dim1 < 'b') OR dim1 = 'ab'",
        ImmutableList.of(
            Druids.newTimeseriesQueryBuilder()
                  .dataSource(CalciteTests.DATASOURCE1)
                  .intervals(QSS(Filtration.eternity()))
                  .granularity(Granularities.ALL)
                  .filters(BOUND("dim1", "a", "b", false, true, null, StringComparators.LEXICOGRAPHIC))
                  .aggregators(AGGS(new CountAggregatorFactory("a0")))
                  .context(TIMESERIES_CONTEXT_DEFAULT)
                  .build()
        ),
        ImmutableList.of(
            new Object[]{1L}
        )
    );
  }

  @Test
  public void testCountStarWithBoundFilterSimplifyAnd() throws Exception
  {
    testQuery(
        "SELECT COUNT(*) FROM druid.foo WHERE (dim1 >= 'a' and dim1 < 'b') and dim1 = 'abc'",
        ImmutableList.of(
            Druids.newTimeseriesQueryBuilder()
                  .dataSource(CalciteTests.DATASOURCE1)
                  .intervals(QSS(Filtration.eternity()))
                  .granularity(Granularities.ALL)
                  .filters(SELECTOR("dim1", "abc", null))
                  .aggregators(AGGS(new CountAggregatorFactory("a0")))
                  .context(TIMESERIES_CONTEXT_DEFAULT)
                  .build()
        ),
        ImmutableList.of(
            new Object[]{1L}
        )
    );
  }

  @Test
  public void testCountStarWithFilterOnCastedString() throws Exception
  {
    testQuery(
        "SELECT COUNT(*) FROM druid.foo WHERE CAST(dim1 AS bigint) = 2",
        ImmutableList.of(
            Druids.newTimeseriesQueryBuilder()
                  .dataSource(CalciteTests.DATASOURCE1)
                  .intervals(QSS(Filtration.eternity()))
                  .granularity(Granularities.ALL)
                  .filters(NUMERIC_SELECTOR("dim1", "2", null))
                  .aggregators(AGGS(new CountAggregatorFactory("a0")))
                  .context(TIMESERIES_CONTEXT_DEFAULT)
                  .build()
        ),
        ImmutableList.of(
            new Object[]{1L}
        )
    );
  }

  @Test
  public void testCountStarWithTimeFilter() throws Exception
  {
    testQuery(
        "SELECT COUNT(*) FROM druid.foo "
        + "WHERE __time >= TIMESTAMP '2000-01-01 00:00:00' AND __time < TIMESTAMP '2001-01-01 00:00:00'",
        ImmutableList.of(
            Druids.newTimeseriesQueryBuilder()
                  .dataSource(CalciteTests.DATASOURCE1)
                  .intervals(QSS(new Interval("2000-01-01/2001-01-01")))
                  .granularity(Granularities.ALL)
                  .aggregators(AGGS(new CountAggregatorFactory("a0")))
                  .context(TIMESERIES_CONTEXT_DEFAULT)
                  .build()
        ),
        ImmutableList.of(
            new Object[]{3L}
        )
    );
  }

  @Test
  public void testCountStarWithTimeFilterUsingStringLiterals() throws Exception
  {
    // Strings are implicitly cast to timestamps.

    testQuery(
        "SELECT COUNT(*) FROM druid.foo "
        + "WHERE __time >= '2000-01-01 00:00:00' AND __time < '2001-01-01 00:00:00'",
        ImmutableList.of(
            Druids.newTimeseriesQueryBuilder()
                  .dataSource(CalciteTests.DATASOURCE1)
                  .intervals(QSS(new Interval("2000-01-01/2001-01-01")))
                  .granularity(Granularities.ALL)
                  .aggregators(AGGS(new CountAggregatorFactory("a0")))
                  .context(TIMESERIES_CONTEXT_DEFAULT)
                  .build()
        ),
        ImmutableList.of(
            new Object[]{3L}
        )
    );
  }

  @Test
  public void testCountStarWithSinglePointInTime() throws Exception
  {
    testQuery(
        "SELECT COUNT(*) FROM druid.foo WHERE __time = TIMESTAMP '2000-01-01 00:00:00'",
        ImmutableList.of(
            Druids.newTimeseriesQueryBuilder()
                  .dataSource(CalciteTests.DATASOURCE1)
                  .intervals(QSS(new Interval("2000-01-01/2000-01-01T00:00:00.001")))
                  .granularity(Granularities.ALL)
                  .aggregators(AGGS(new CountAggregatorFactory("a0")))
                  .context(TIMESERIES_CONTEXT_DEFAULT)
                  .build()
        ),
        ImmutableList.of(
            new Object[]{1L}
        )
    );
  }

  @Test
  public void testCountStarWithTwoPointsInTime() throws Exception
  {
    testQuery(
        "SELECT COUNT(*) FROM druid.foo WHERE "
        + "__time = TIMESTAMP '2000-01-01 00:00:00' OR __time = TIMESTAMP '2000-01-01 00:00:00' + INTERVAL '1' DAY",
        ImmutableList.of(
            Druids.newTimeseriesQueryBuilder()
                  .dataSource(CalciteTests.DATASOURCE1)
                  .intervals(
                      QSS(
                          new Interval("2000-01-01/2000-01-01T00:00:00.001"),
                          new Interval("2000-01-02/2000-01-02T00:00:00.001")
                      )
                  )
                  .granularity(Granularities.ALL)
                  .aggregators(AGGS(new CountAggregatorFactory("a0")))
                  .context(TIMESERIES_CONTEXT_DEFAULT)
                  .build()
        ),
        ImmutableList.of(
            new Object[]{2L}
        )
    );
  }

  @Test
  public void testCountStarWithComplexDisjointTimeFilter() throws Exception
  {
    testQuery(
        "SELECT COUNT(*) FROM druid.foo "
        + "WHERE dim2 = 'a' and ("
        + "  (__time >= TIMESTAMP '2000-01-01 00:00:00' AND __time < TIMESTAMP '2001-01-01 00:00:00')"
        + "  OR ("
        + "    (__time >= TIMESTAMP '2002-01-01 00:00:00' AND __time < TIMESTAMP '2003-05-01 00:00:00')"
        + "    and (__time >= TIMESTAMP '2002-05-01 00:00:00' AND __time < TIMESTAMP '2004-01-01 00:00:00')"
        + "    and dim1 = 'abc'"
        + "  )"
        + ")",
        ImmutableList.of(
            Druids.newTimeseriesQueryBuilder()
                  .dataSource(CalciteTests.DATASOURCE1)
                  .intervals(QSS(new Interval("2000/2001"), new Interval("2002-05-01/2003-05-01")))
                  .granularity(Granularities.ALL)
                  .filters(
                      AND(
                          SELECTOR("dim2", "a", null),
                          OR(
                              TIME_BOUND("2000/2001"),
                              AND(
                                  SELECTOR("dim1", "abc", null),
                                  TIME_BOUND("2002-05-01/2003-05-01")
                              )
                          )
                      )
                  )
                  .aggregators(AGGS(new CountAggregatorFactory("a0")))
                  .context(TIMESERIES_CONTEXT_DEFAULT)
                  .build()
        ),
        ImmutableList.of(
            new Object[]{1L}
        )
    );
  }

  @Test
  public void testCountStarWithNotOfComplexDisjointTimeFilter() throws Exception
  {
    testQuery(
        "SELECT COUNT(*) FROM druid.foo "
        + "WHERE not (dim2 = 'a' and ("
        + "    (__time >= TIMESTAMP '2000-01-01 00:00:00' AND __time < TIMESTAMP '2001-01-01 00:00:00')"
        + "    OR ("
        + "      (__time >= TIMESTAMP '2002-01-01 00:00:00' AND __time < TIMESTAMP '2004-01-01 00:00:00')"
        + "      and (__time >= TIMESTAMP '2002-05-01 00:00:00' AND __time < TIMESTAMP '2003-05-01 00:00:00')"
        + "      and dim1 = 'abc'"
        + "    )"
        + "  )"
        + ")",
        ImmutableList.of(
            Druids.newTimeseriesQueryBuilder()
                  .dataSource(CalciteTests.DATASOURCE1)
                  .intervals(QSS(Filtration.eternity()))
                  .filters(
                      OR(
                          NOT(SELECTOR("dim2", "a", null)),
                          AND(
                              NOT(TIME_BOUND("2000/2001")),
                              NOT(AND(
                                  SELECTOR("dim1", "abc", null),
                                  TIME_BOUND("2002-05-01/2003-05-01")
                              ))
                          )
                      )
                  )
                  .granularity(Granularities.ALL)
                  .aggregators(AGGS(new CountAggregatorFactory("a0")))
                  .context(TIMESERIES_CONTEXT_DEFAULT)
                  .build()
        ),
        ImmutableList.of(
            new Object[]{5L}
        )
    );
  }

  @Test
  public void testCountStarWithNotTimeFilter() throws Exception
  {
    testQuery(
        "SELECT COUNT(*) FROM druid.foo "
        + "WHERE dim1 <> 'xxx' and not ("
        + "    (__time >= TIMESTAMP '2000-01-01 00:00:00' AND __time < TIMESTAMP '2001-01-01 00:00:00')"
        + "    OR (__time >= TIMESTAMP '2003-01-01 00:00:00' AND __time < TIMESTAMP '2004-01-01 00:00:00'))",
        ImmutableList.of(
            Druids.newTimeseriesQueryBuilder()
                  .dataSource(CalciteTests.DATASOURCE1)
                  .intervals(
                      QSS(
                          new Interval(Filtration.eternity().getStart(), new DateTime("2000")),
                          new Interval("2001/2003"),
                          new Interval(new DateTime("2004"), Filtration.eternity().getEnd())
                      )
                  )
                  .filters(NOT(SELECTOR("dim1", "xxx", null)))
                  .granularity(Granularities.ALL)
                  .aggregators(AGGS(new CountAggregatorFactory("a0")))
                  .context(TIMESERIES_CONTEXT_DEFAULT)
                  .build()
        ),
        ImmutableList.of(
            new Object[]{3L}
        )
    );
  }

  @Test
  public void testCountStarWithTimeAndDimFilter() throws Exception
  {
    testQuery(
        "SELECT COUNT(*) FROM druid.foo "
        + "WHERE dim2 <> 'a' "
        + "and __time BETWEEN TIMESTAMP '2000-01-01 00:00:00' AND TIMESTAMP '2000-12-31 23:59:59.999'",
        ImmutableList.of(
            Druids.newTimeseriesQueryBuilder()
                  .dataSource(CalciteTests.DATASOURCE1)
                  .intervals(QSS(new Interval("2000-01-01/2001-01-01")))
                  .filters(NOT(SELECTOR("dim2", "a", null)))
                  .granularity(Granularities.ALL)
                  .aggregators(AGGS(new CountAggregatorFactory("a0")))
                  .context(TIMESERIES_CONTEXT_DEFAULT)
                  .build()
        ),
        ImmutableList.of(
            new Object[]{2L}
        )
    );
  }

  @Test
  public void testCountStarWithTimeOrDimFilter() throws Exception
  {
    testQuery(
        "SELECT COUNT(*) FROM druid.foo "
        + "WHERE dim2 <> 'a' "
        + "or __time BETWEEN TIMESTAMP '2000-01-01 00:00:00' AND TIMESTAMP '2000-12-31 23:59:59.999'",
        ImmutableList.of(
            Druids.newTimeseriesQueryBuilder()
                  .dataSource(CalciteTests.DATASOURCE1)
                  .intervals(QSS(Filtration.eternity()))
                  .filters(
                      OR(
                          NOT(SELECTOR("dim2", "a", null)),
                          BOUND(
                              "__time",
                              String.valueOf(T("2000-01-01")),
                              String.valueOf(T("2000-12-31T23:59:59.999")),
                              false,
                              false,
                              null,
                              StringComparators.NUMERIC
                          )
                      )
                  )
                  .granularity(Granularities.ALL)
                  .aggregators(AGGS(new CountAggregatorFactory("a0")))
                  .context(TIMESERIES_CONTEXT_DEFAULT)
                  .build()
        ),
        ImmutableList.of(
            new Object[]{5L}
        )
    );
  }

  @Test
  public void testCountStarWithTimeFilterOnLongColumnUsingExtractEpoch() throws Exception
  {
    testQuery(
        "SELECT COUNT(*) FROM druid.foo WHERE "
        + "cnt >= EXTRACT(EPOCH FROM TIMESTAMP '1970-01-01 00:00:00') * 1000 "
        + "AND cnt < EXTRACT(EPOCH FROM TIMESTAMP '1970-01-02 00:00:00') * 1000",
        ImmutableList.of(
            Druids.newTimeseriesQueryBuilder()
                  .dataSource(CalciteTests.DATASOURCE1)
                  .intervals(QSS(Filtration.eternity()))
                  .granularity(Granularities.ALL)
                  .filters(
                      BOUND(
                          "cnt",
                          String.valueOf(new DateTime("1970-01-01").getMillis()),
                          String.valueOf(new DateTime("1970-01-02").getMillis()),
                          false,
                          true,
                          null,
                          StringComparators.NUMERIC
                      )
                  )
                  .aggregators(AGGS(new CountAggregatorFactory("a0")))
                  .context(TIMESERIES_CONTEXT_DEFAULT)
                  .build()
        ),
        ImmutableList.of(
            new Object[]{6L}
        )
    );
  }

  @Test
  public void testCountStarWithTimeFilterOnLongColumnUsingTimestampToMillis() throws Exception
  {
    testQuery(
        "SELECT COUNT(*) FROM druid.foo WHERE "
        + "cnt >= TIMESTAMP_TO_MILLIS(TIMESTAMP '1970-01-01 00:00:00') "
        + "AND cnt < TIMESTAMP_TO_MILLIS(TIMESTAMP '1970-01-02 00:00:00')",
        ImmutableList.of(
            Druids.newTimeseriesQueryBuilder()
                  .dataSource(CalciteTests.DATASOURCE1)
                  .intervals(QSS(Filtration.eternity()))
                  .granularity(Granularities.ALL)
                  .filters(
                      BOUND(
                          "cnt",
                          String.valueOf(new DateTime("1970-01-01").getMillis()),
                          String.valueOf(new DateTime("1970-01-02").getMillis()),
                          false,
                          true,
                          null,
                          StringComparators.NUMERIC
                      )
                  )
                  .aggregators(AGGS(new CountAggregatorFactory("a0")))
                  .context(TIMESERIES_CONTEXT_DEFAULT)
                  .build()
        ),
        ImmutableList.of(
            new Object[]{6L}
        )
    );
  }

  @Test
  public void testSumOfString() throws Exception
  {
    // Perhaps should be 13, but dim1 has "1", "2" and "10.1"; and CAST('10.1' AS INTEGER) = 0 since parsing is strict.

    testQuery(
        "SELECT SUM(CAST(dim1 AS INTEGER)) FROM druid.foo",
        ImmutableList.of(
            Druids.newTimeseriesQueryBuilder()
                  .dataSource(CalciteTests.DATASOURCE1)
                  .intervals(QSS(Filtration.eternity()))
                  .granularity(Granularities.ALL)
                  .aggregators(AGGS(
                      new LongSumAggregatorFactory(
                          "a0",
                          null,
                          "CAST(\"dim1\", 'LONG')",
                          CalciteTests.createExprMacroTable()
                      )
                  ))
                  .context(TIMESERIES_CONTEXT_DEFAULT)
                  .build()
        ),
        ImmutableList.of(
            new Object[]{3}
        )
    );
  }

  @Test
  public void testSumOfExtractionFn() throws Exception
  {
    // Perhaps should be 13, but dim1 has "1", "2" and "10.1"; and CAST('10.1' AS INTEGER) = 0 since parsing is strict.

    testQuery(
        "SELECT SUM(CAST(SUBSTRING(dim1, 1, 10) AS INTEGER)) FROM druid.foo",
        ImmutableList.of(
            Druids.newTimeseriesQueryBuilder()
                  .dataSource(CalciteTests.DATASOURCE1)
                  .intervals(QSS(Filtration.eternity()))
                  .granularity(Granularities.ALL)
                  .aggregators(AGGS(
                      new LongSumAggregatorFactory(
                          "a0",
                          null,
                          "CAST(substring(\"dim1\", 0, 10), 'LONG')",
                          CalciteTests.createExprMacroTable()
                      )
                  ))
                  .context(TIMESERIES_CONTEXT_DEFAULT)
                  .build()
        ),
        ImmutableList.of(
            new Object[]{3}
        )
    );
  }

  @Test
  public void testTimeseriesWithTimeFilterOnLongColumnUsingMillisToTimestamp() throws Exception
  {
    testQuery(
        "SELECT\n"
        + "  FLOOR(MILLIS_TO_TIMESTAMP(cnt) TO YEAR),\n"
        + "  COUNT(*)\n"
        + "FROM\n"
        + "  druid.foo\n"
        + "WHERE\n"
        + "  MILLIS_TO_TIMESTAMP(cnt) >= TIMESTAMP '1970-01-01 00:00:00'\n"
        + "  AND MILLIS_TO_TIMESTAMP(cnt) < TIMESTAMP '1970-01-02 00:00:00'\n"
        + "GROUP BY\n"
        + "  FLOOR(MILLIS_TO_TIMESTAMP(cnt) TO YEAR)",
        ImmutableList.of(
            new GroupByQuery.Builder()
                .setDataSource(CalciteTests.DATASOURCE1)
                .setInterval(QSS(Filtration.eternity()))
                .setGranularity(Granularities.ALL)
                .setDimFilter(
                    BOUND(
                        "cnt",
                        String.valueOf(new DateTime("1970-01-01").getMillis()),
                        String.valueOf(new DateTime("1970-01-02").getMillis()),
                        false,
                        true,
                        null,
                        StringComparators.NUMERIC
                    )
                )
                .setDimensions(DIMS(
                    new ExtractionDimensionSpec(
                        "cnt",
                        "d0",
                        ValueType.LONG,
                        new TimeFormatExtractionFn(null, null, null, Granularities.YEAR, true)
                    )
                ))
                .setAggregatorSpecs(AGGS(new CountAggregatorFactory("a0")))
                .setContext(QUERY_CONTEXT_DEFAULT)
                .build()
        ),
        ImmutableList.of(
            new Object[]{T("1970-01-01"), 6L}
        )
    );
  }

  @Test
  public void testSelectDistinctWithCascadeExtractionFilter() throws Exception
  {
    testQuery(
        "SELECT distinct dim1 FROM druid.foo WHERE substring(substring(dim1, 2), 1, 1) = 'e' OR dim2 = 'a'",
        ImmutableList.of(
            GroupByQuery.builder()
                        .setDataSource(CalciteTests.DATASOURCE1)
                        .setInterval(QSS(Filtration.eternity()))
                        .setGranularity(Granularities.ALL)
                        .setDimensions(DIMS(new DefaultDimensionSpec("dim1", "d0")))
                        .setDimFilter(
                            OR(
                                SELECTOR(
                                    "dim1",
                                    "e",
                                    CASCADE(
                                        new SubstringDimExtractionFn(1, null),
                                        new SubstringDimExtractionFn(0, 1)
                                    )
                                ),
                                SELECTOR("dim2", "a", null)
                            )
                        )
                        .setContext(QUERY_CONTEXT_DEFAULT)
                        .build()
        ),
        ImmutableList.of(
            new Object[]{""},
            new Object[]{"1"},
            new Object[]{"def"}
        )
    );
  }

  @Test
  public void testSelectDistinctWithStrlenFilter() throws Exception
  {
    testQuery(
        "SELECT distinct dim1 FROM druid.foo "
        + "WHERE CHARACTER_LENGTH(dim1) = 3 OR CAST(CHARACTER_LENGTH(dim1) AS varchar) = 3",
        ImmutableList.of(
            GroupByQuery.builder()
                        .setDataSource(CalciteTests.DATASOURCE1)
                        .setInterval(QSS(Filtration.eternity()))
                        .setGranularity(Granularities.ALL)
                        .setDimensions(DIMS(new DefaultDimensionSpec("dim1", "d0")))
                        .setDimFilter(
                            OR(
                                EXPRESSION_FILTER("(strlen(\"dim1\") == 3)"),
                                EXPRESSION_FILTER("(CAST(strlen(\"dim1\"), 'STRING') == 3)")
                            )
                        )
                        .setContext(QUERY_CONTEXT_DEFAULT)
                        .build()
        ),
        ImmutableList.of(
            new Object[]{"abc"},
            new Object[]{"def"}
        )
    );
  }

  @Test
  public void testSelectDistinctWithLimit() throws Exception
  {
    // Should use topN even if approximate topNs are off, because this query is exact.

    testQuery(
        "SELECT DISTINCT dim2 FROM druid.foo LIMIT 10",
        ImmutableList.of(
            new TopNQueryBuilder()
                .dataSource(CalciteTests.DATASOURCE1)
                .intervals(QSS(Filtration.eternity()))
                .granularity(Granularities.ALL)
                .dimension(new DefaultDimensionSpec("dim2", "d0"))
                .metric(new DimensionTopNMetricSpec(null, StringComparators.LEXICOGRAPHIC))
                .threshold(10)
                .context(QUERY_CONTEXT_DEFAULT)
                .build()
        ),
        ImmutableList.of(
            new Object[]{""},
            new Object[]{"a"},
            new Object[]{"abc"}
        )
    );
  }

  @Test
  public void testSelectDistinctWithSortAsOuterQuery() throws Exception
  {
    testQuery(
        "SELECT * FROM (SELECT DISTINCT dim2 FROM druid.foo ORDER BY dim2) LIMIT 10",
        ImmutableList.of(
            new TopNQueryBuilder()
                .dataSource(CalciteTests.DATASOURCE1)
                .intervals(QSS(Filtration.eternity()))
                .granularity(Granularities.ALL)
                .dimension(new DefaultDimensionSpec("dim2", "d0"))
                .metric(new DimensionTopNMetricSpec(null, StringComparators.LEXICOGRAPHIC))
                .threshold(10)
                .context(QUERY_CONTEXT_DEFAULT)
                .build()
        ),
        ImmutableList.of(
            new Object[]{""},
            new Object[]{"a"},
            new Object[]{"abc"}
        )
    );
  }

  @Test
  public void testSelectDistinctWithSortAsOuterQuery2() throws Exception
  {
    testQuery(
        "SELECT * FROM (SELECT DISTINCT dim2 FROM druid.foo ORDER BY dim2 LIMIT 5) LIMIT 10",
        ImmutableList.of(
            new TopNQueryBuilder()
                .dataSource(CalciteTests.DATASOURCE1)
                .intervals(QSS(Filtration.eternity()))
                .granularity(Granularities.ALL)
                .dimension(new DefaultDimensionSpec("dim2", "d0"))
                .metric(new DimensionTopNMetricSpec(null, StringComparators.LEXICOGRAPHIC))
                .threshold(5)
                .context(QUERY_CONTEXT_DEFAULT)
                .build()
        ),
        ImmutableList.of(
            new Object[]{""},
            new Object[]{"a"},
            new Object[]{"abc"}
        )
    );
  }

  @Test
  public void testSelectDistinctWithSortAsOuterQuery3() throws Exception
  {
    // Query reduces to LIMIT 0.

    testQuery(
        "SELECT * FROM (SELECT DISTINCT dim2 FROM druid.foo ORDER BY dim2 LIMIT 2 OFFSET 5) OFFSET 2",
        ImmutableList.of(),
        ImmutableList.of()
    );
  }

  @Test
  public void testSelectDistinctWithSortAsOuterQuery4() throws Exception
  {
    testQuery(
        "SELECT * FROM (SELECT DISTINCT dim2 FROM druid.foo ORDER BY dim2 DESC LIMIT 5) LIMIT 10",
        ImmutableList.of(
            new TopNQueryBuilder()
                .dataSource(CalciteTests.DATASOURCE1)
                .intervals(QSS(Filtration.eternity()))
                .granularity(Granularities.ALL)
                .dimension(new DefaultDimensionSpec("dim2", "d0"))
                .metric(new InvertedTopNMetricSpec(new DimensionTopNMetricSpec(null, StringComparators.LEXICOGRAPHIC)))
                .threshold(5)
                .context(QUERY_CONTEXT_DEFAULT)
                .build()
        ),
        ImmutableList.of(
            new Object[]{""},
            new Object[]{"abc"},
            new Object[]{"a"}
        )
    );
  }

  @Test
  public void testCountDistinct() throws Exception
  {
    testQuery(
        "SELECT SUM(cnt), COUNT(distinct dim2), COUNT(distinct unique_dim1) FROM druid.foo",
        ImmutableList.of(
            Druids.newTimeseriesQueryBuilder()
                  .dataSource(CalciteTests.DATASOURCE1)
                  .intervals(QSS(Filtration.eternity()))
                  .granularity(Granularities.ALL)
                  .aggregators(
                      AGGS(
                          new LongSumAggregatorFactory("a0", "cnt"),
                          new CardinalityAggregatorFactory(
                              "a1",
                              null,
                              DIMS(new DefaultDimensionSpec("dim2", null)),
                              false
                          ),
                          new HyperUniquesAggregatorFactory("a2", "unique_dim1")
                      )
                  )
                  .context(TIMESERIES_CONTEXT_DEFAULT)
                  .build()
        ),
        ImmutableList.of(
            new Object[]{6L, 3L, 6L}
        )
    );
  }

  @Test
  public void testExactCountDistinct() throws Exception
  {
    // When HLL is disabled, do exact count distinct through a nested query.

    testQuery(
        PLANNER_CONFIG_NO_HLL,
        "SELECT COUNT(distinct dim2) FROM druid.foo",
        ImmutableList.of(
            GroupByQuery.builder()
                        .setDataSource(
                            new QueryDataSource(
                                GroupByQuery.builder()
                                            .setDataSource(CalciteTests.DATASOURCE1)
                                            .setInterval(QSS(Filtration.eternity()))
                                            .setGranularity(Granularities.ALL)
                                            .setDimensions(DIMS(new DefaultDimensionSpec("dim2", "d0")))
                                            .setContext(QUERY_CONTEXT_DEFAULT)
                                            .build()
                            )
                        )
                        .setInterval(QSS(Filtration.eternity()))
                        .setGranularity(Granularities.ALL)
                        .setAggregatorSpecs(AGGS(
                            new FilteredAggregatorFactory(
                                new CountAggregatorFactory("a0"),
                                NOT(SELECTOR("d0", "", null))
                            )
                        ))
                        .setContext(QUERY_CONTEXT_DEFAULT)
                        .build()
        ),
        ImmutableList.of(
            new Object[]{2L}
        )
    );
  }

  @Test
  public void testApproxCountDistinctWhenHllDisabled() throws Exception
  {
    // When HLL is disabled, APPROX_COUNT_DISTINCT is still approximate.

    testQuery(
        PLANNER_CONFIG_NO_HLL,
        "SELECT APPROX_COUNT_DISTINCT(dim2) FROM druid.foo",
        ImmutableList.of(
            Druids.newTimeseriesQueryBuilder()
                  .dataSource(CalciteTests.DATASOURCE1)
                  .intervals(QSS(Filtration.eternity()))
                  .granularity(Granularities.ALL)
                  .aggregators(
                      AGGS(
                          new CardinalityAggregatorFactory(
                              "a0",
                              null,
                              DIMS(new DefaultDimensionSpec("dim2", null)),
                              false
                          )
                      )
                  )
                  .context(TIMESERIES_CONTEXT_DEFAULT)
                  .build()
        ),
        ImmutableList.of(
            new Object[]{3L}
        )
    );
  }

  @Test
  public void testExactCountDistinctWithGroupingAndOtherAggregators() throws Exception
  {
    // When HLL is disabled, do exact count distinct through a nested query.

    testQuery(
        PLANNER_CONFIG_NO_HLL,
        "SELECT dim2, SUM(cnt), COUNT(distinct dim1) FROM druid.foo GROUP BY dim2",
        ImmutableList.of(
            GroupByQuery.builder()
                        .setDataSource(
                            new QueryDataSource(
                                GroupByQuery.builder()
                                            .setDataSource(CalciteTests.DATASOURCE1)
                                            .setInterval(QSS(Filtration.eternity()))
                                            .setGranularity(Granularities.ALL)
                                            .setDimensions(DIMS(
                                                new DefaultDimensionSpec("dim2", "d0"),
                                                new DefaultDimensionSpec("dim1", "d1")
                                            ))
                                            .setAggregatorSpecs(AGGS(new LongSumAggregatorFactory("a0", "cnt")))
                                            .setContext(QUERY_CONTEXT_DEFAULT)
                                            .build()
                            )
                        )
                        .setInterval(QSS(Filtration.eternity()))
                        .setGranularity(Granularities.ALL)
                        .setDimensions(DIMS(new DefaultDimensionSpec("d0", "d0")))
                        .setAggregatorSpecs(AGGS(
                            new LongSumAggregatorFactory("a0", "a0"),
                            new FilteredAggregatorFactory(
                                new CountAggregatorFactory("a1"),
                                NOT(SELECTOR("d1", "", null))
                            )
                        ))
                        .setContext(QUERY_CONTEXT_DEFAULT)
                        .build()
        ),
        ImmutableList.of(
            new Object[]{"", 3L, 3L},
            new Object[]{"a", 2L, 1L},
            new Object[]{"abc", 1L, 1L}
        )
    );
  }

  @Test
  public void testApproxCountDistinct() throws Exception
  {
    testQuery(
        "SELECT\n"
        + "  SUM(cnt),\n"
        + "  APPROX_COUNT_DISTINCT(dim2),\n" // uppercase
        + "  approx_count_distinct(dim2) FILTER(WHERE dim2 <> ''),\n" // lowercase; also, filtered
        + "  APPROX_COUNT_DISTINCT(SUBSTRING(dim2, 1, 1)),\n" // on extractionFn
        + "  APPROX_COUNT_DISTINCT(SUBSTRING(dim2, 1, 1) || 'x'),\n" // on expression
        + "  approx_count_distinct(unique_dim1)\n" // on native hyperUnique column
        + "FROM druid.foo",
        ImmutableList.of(
            Druids.newTimeseriesQueryBuilder()
                  .dataSource(CalciteTests.DATASOURCE1)
                  .intervals(QSS(Filtration.eternity()))
                  .granularity(Granularities.ALL)
                  .virtualColumns(
                      EXPRESSION_VIRTUAL_COLUMN("a4:v", "concat(substring(\"dim2\", 0, 1),'x')", ValueType.STRING)
                  )
                  .aggregators(
                      AGGS(
                          new LongSumAggregatorFactory("a0", "cnt"),
                          new CardinalityAggregatorFactory(
                              "a1",
                              null,
                              DIMS(new DefaultDimensionSpec("dim2", "dim2")),
                              false
                          ),
                          new FilteredAggregatorFactory(
                              new CardinalityAggregatorFactory(
                                  "a2",
                                  null,
                                  DIMS(new DefaultDimensionSpec("dim2", "dim2")),
                                  false
                              ),
                              NOT(SELECTOR("dim2", "", null))
                          ),
                          new CardinalityAggregatorFactory(
                              "a3",
                              DIMS(
                                  new ExtractionDimensionSpec(
                                      "dim2",
                                      "dim2",
                                      ValueType.STRING,
                                      new SubstringDimExtractionFn(0, 1)
                                  )
                              ),
                              false
                          ),
                          new CardinalityAggregatorFactory(
                              "a4",
                              DIMS(new DefaultDimensionSpec("a4:v", "a4:v", ValueType.STRING)),
                              false
                          ),
                          new HyperUniquesAggregatorFactory("a5", "unique_dim1")
                      )
                  )
                  .context(TIMESERIES_CONTEXT_DEFAULT)
                  .build()
        ),
        ImmutableList.of(
            new Object[]{6L, 3L, 2L, 2L, 2L, 6L}
        )
    );
  }

  @Test
  public void testDoubleNestedGroupBy() throws Exception
  {
    testQuery(
        "SELECT SUM(cnt), COUNT(*) FROM (\n"
        + "  SELECT dim2, SUM(t1.cnt) cnt FROM (\n"
        + "    SELECT\n"
        + "      dim1,\n"
        + "      dim2,\n"
        + "      COUNT(*) cnt\n"
        + "    FROM druid.foo\n"
        + "    GROUP BY dim1, dim2\n"
        + "  ) t1\n"
        + "  GROUP BY dim2\n"
        + ") t2",
        ImmutableList.of(
            GroupByQuery.builder()
                        .setDataSource(
                            GroupByQuery.builder()
                                        .setDataSource(
                                            GroupByQuery.builder()
                                                        .setDataSource(CalciteTests.DATASOURCE1)
                                                        .setInterval(QSS(Filtration.eternity()))
                                                        .setGranularity(Granularities.ALL)
                                                        .setDimensions(DIMS(
                                                            new DefaultDimensionSpec("dim1", "d0"),
                                                            new DefaultDimensionSpec("dim2", "d1")
                                                        ))
                                                        .setAggregatorSpecs(AGGS(new CountAggregatorFactory("a0")))
                                                        .setContext(QUERY_CONTEXT_DEFAULT)
                                                        .build()
                                        )
                                        .setInterval(QSS(Filtration.eternity()))
                                        .setGranularity(Granularities.ALL)
                                        .setDimensions(DIMS(new DefaultDimensionSpec("d1", "d0")))
                                        .setAggregatorSpecs(AGGS(new LongSumAggregatorFactory("a0", "a0")))
                                        .setContext(QUERY_CONTEXT_DEFAULT)
                                        .build()
                        )
                        .setInterval(QSS(Filtration.eternity()))
                        .setGranularity(Granularities.ALL)
                        .setAggregatorSpecs(AGGS(
                            new LongSumAggregatorFactory("a0", "a0"),
                            new CountAggregatorFactory("a1")
                        ))
                        .setContext(QUERY_CONTEXT_DEFAULT)
                        .build()
        ),
        ImmutableList.of(
            new Object[]{6L, 3L}
        )
    );
  }

  @Test
  public void testExactCountDistinctUsingSubquery() throws Exception
  {
    testQuery(
        PLANNER_CONFIG_SINGLE_NESTING_ONLY, // Sanity check; this query should work with a single level of nesting.
        "SELECT\n"
        + "  SUM(cnt),\n"
        + "  COUNT(*)\n"
        + "FROM (SELECT dim2, SUM(cnt) AS cnt FROM druid.foo GROUP BY dim2)",
        ImmutableList.of(
            GroupByQuery.builder()
                        .setDataSource(
                            new QueryDataSource(
                                GroupByQuery.builder()
                                            .setDataSource(CalciteTests.DATASOURCE1)
                                            .setInterval(QSS(Filtration.eternity()))
                                            .setGranularity(Granularities.ALL)
                                            .setDimensions(DIMS(new DefaultDimensionSpec("dim2", "d0")))
                                            .setAggregatorSpecs(AGGS(new LongSumAggregatorFactory("a0", "cnt")))
                                            .setContext(QUERY_CONTEXT_DEFAULT)
                                            .build()
                            )
                        )
                        .setInterval(QSS(Filtration.eternity()))
                        .setGranularity(Granularities.ALL)
                        .setAggregatorSpecs(AGGS(
                            new LongSumAggregatorFactory("a0", "a0"),
                            new CountAggregatorFactory("a1")
                        ))
                        .setContext(QUERY_CONTEXT_DEFAULT)
                        .build()
        ),
        ImmutableList.of(
            new Object[]{6L, 3L}
        )
    );
  }

  @Test
  public void testTopNFilterJoin() throws Exception
  {
    // Filters on top N values of some dimension by using an inner join.
    testQuery(
        "SELECT t1.dim1, SUM(t1.cnt)\n"
        + "FROM druid.foo t1\n"
        + "  INNER JOIN (\n"
        + "  SELECT\n"
        + "    SUM(cnt) AS sum_cnt,\n"
        + "    dim2\n"
        + "  FROM druid.foo\n"
        + "  GROUP BY dim2\n"
        + "  ORDER BY 1 DESC\n"
        + "  LIMIT 2\n"
        + ") t2 ON (t1.dim2 = t2.dim2)\n"
        + "GROUP BY t1.dim1\n"
        + "ORDER BY 1\n",
        ImmutableList.of(
            new TopNQueryBuilder()
                .dataSource(CalciteTests.DATASOURCE1)
                .intervals(QSS(Filtration.eternity()))
                .granularity(Granularities.ALL)
                .dimension(new DefaultDimensionSpec("dim2", "d0"))
                .aggregators(AGGS(new LongSumAggregatorFactory("a0", "cnt")))
                .metric(new NumericTopNMetricSpec("a0"))
                .threshold(2)
                .context(QUERY_CONTEXT_DEFAULT)
                .build(),
            GroupByQuery.builder()
                        .setDataSource(CalciteTests.DATASOURCE1)
                        .setInterval(QSS(Filtration.eternity()))
                        .setGranularity(Granularities.ALL)
                        .setDimFilter(IN("dim2", ImmutableList.of("", "a"), null))
                        .setDimensions(DIMS(new DefaultDimensionSpec("dim1", "d0")))
                        .setAggregatorSpecs(AGGS(new LongSumAggregatorFactory("a0", "cnt")))
                        .setLimitSpec(
                            new DefaultLimitSpec(
                                ImmutableList.of(
                                    new OrderByColumnSpec(
                                        "d0",
                                        OrderByColumnSpec.Direction.ASCENDING,
                                        StringComparators.LEXICOGRAPHIC
                                    )
                                ),
                                Integer.MAX_VALUE
                            )
                        )
                        .setContext(QUERY_CONTEXT_DEFAULT)
                        .build()
        ),
        ImmutableList.of(
            new Object[]{"", 1L},
            new Object[]{"1", 1L},
            new Object[]{"10.1", 1L},
            new Object[]{"2", 1L},
            new Object[]{"abc", 1L}
        )
    );
  }

  @Test
  public void testRemovableLeftJoin() throws Exception
  {
    // LEFT JOIN where the right-hand side can be ignored.

    testQuery(
        "SELECT t1.dim1, SUM(t1.cnt)\n"
        + "FROM druid.foo t1\n"
        + "  LEFT JOIN (\n"
        + "  SELECT\n"
        + "    SUM(cnt) AS sum_cnt,\n"
        + "    dim2\n"
        + "  FROM druid.foo\n"
        + "  GROUP BY dim2\n"
        + "  ORDER BY 1 DESC\n"
        + "  LIMIT 2\n"
        + ") t2 ON (t1.dim2 = t2.dim2)\n"
        + "GROUP BY t1.dim1\n"
        + "ORDER BY 1\n",
        ImmutableList.of(
            GroupByQuery.builder()
                        .setDataSource(CalciteTests.DATASOURCE1)
                        .setInterval(QSS(Filtration.eternity()))
                        .setGranularity(Granularities.ALL)
                        .setDimensions(DIMS(new DefaultDimensionSpec("dim1", "d0")))
                        .setAggregatorSpecs(AGGS(new LongSumAggregatorFactory("a0", "cnt")))
                        .setLimitSpec(
                            new DefaultLimitSpec(
                                ImmutableList.of(
                                    new OrderByColumnSpec(
                                        "d0",
                                        OrderByColumnSpec.Direction.ASCENDING,
                                        StringComparators.LEXICOGRAPHIC
                                    )
                                ),
                                Integer.MAX_VALUE
                            )
                        )
                        .setContext(QUERY_CONTEXT_DEFAULT)
                        .build()
        ),
        ImmutableList.of(
            new Object[]{"", 1L},
            new Object[]{"1", 1L},
            new Object[]{"10.1", 1L},
            new Object[]{"2", 1L},
            new Object[]{"abc", 1L},
            new Object[]{"def", 1L}
        )
    );
  }

  @Test
  public void testExactCountDistinctOfSemiJoinResult() throws Exception
  {
    // TODO(gianm): Would be good to have existing filters like IN able to work on expressions?
    // TODO(gianm): Would be good to have expression filters optimize for the case where they hit just one column.

    testQuery(
        "SELECT COUNT(*)\n"
        + "FROM (\n"
        + "  SELECT DISTINCT dim2\n"
        + "  FROM druid.foo\n"
        + "  WHERE SUBSTRING(dim2, 1, 1) IN (\n"
        + "    SELECT SUBSTRING(dim1, 1, 1) FROM druid.foo WHERE dim1 <> ''\n"
        + "  )\n"
        + ")",
        ImmutableList.of(
            GroupByQuery.builder()
                        .setDataSource(CalciteTests.DATASOURCE1)
                        .setInterval(QSS(Filtration.eternity()))
                        .setGranularity(Granularities.ALL)
                        .setDimFilter(NOT(SELECTOR("dim1", "", null)))
                        .setDimensions(DIMS(new ExtractionDimensionSpec(
                            "dim1",
                            "d0",
                            new SubstringDimExtractionFn(0, 1)
                        )))
                        .setContext(QUERY_CONTEXT_DEFAULT)
                        .build(),
            GroupByQuery.builder()
                        .setDataSource(
                            new QueryDataSource(
                                GroupByQuery.builder()
                                            .setDataSource(CalciteTests.DATASOURCE1)
                                            .setInterval(QSS(Filtration.eternity()))
                                            .setGranularity(Granularities.ALL)
                                            .setDimFilter(OR(
                                                EXPRESSION_FILTER("(substring(\"dim2\", 0, 1) == '1')"),
                                                EXPRESSION_FILTER("(substring(\"dim2\", 0, 1) == '2')"),
                                                EXPRESSION_FILTER("(substring(\"dim2\", 0, 1) == 'a')"),
                                                EXPRESSION_FILTER("(substring(\"dim2\", 0, 1) == 'd')")
                                            ))
                                            .setDimensions(DIMS(new DefaultDimensionSpec("dim2", "d0")))
                                            .setContext(QUERY_CONTEXT_DEFAULT)
                                            .build()
                            )
                        )
                        .setInterval(QSS(Filtration.eternity()))
                        .setGranularity(Granularities.ALL)
                        .setAggregatorSpecs(AGGS(
                            new CountAggregatorFactory("a0")
                        ))
                        .setContext(QUERY_CONTEXT_DEFAULT)
                        .build()
        ),
        ImmutableList.of(
            new Object[]{2L}
        )
    );
  }

  @Test
  public void testExactCountDistinctUsingSubqueryWithWherePushDown() throws Exception
  {
    testQuery(
        "SELECT\n"
        + "  SUM(cnt),\n"
        + "  COUNT(*)\n"
        + "FROM (SELECT dim2, SUM(cnt) AS cnt FROM druid.foo GROUP BY dim2)\n"
        + "WHERE dim2 <> ''",
        ImmutableList.of(
            GroupByQuery.builder()
                        .setDataSource(
                            new QueryDataSource(
                                GroupByQuery.builder()
                                            .setDataSource(CalciteTests.DATASOURCE1)
                                            .setInterval(QSS(Filtration.eternity()))
                                            .setDimFilter(NOT(SELECTOR("dim2", "", null)))
                                            .setGranularity(Granularities.ALL)
                                            .setDimensions(DIMS(new DefaultDimensionSpec("dim2", "d0")))
                                            .setAggregatorSpecs(AGGS(new LongSumAggregatorFactory("a0", "cnt")))
                                            .setContext(QUERY_CONTEXT_DEFAULT)
                                            .build()
                            )
                        )
                        .setInterval(QSS(Filtration.eternity()))
                        .setGranularity(Granularities.ALL)
                        .setAggregatorSpecs(AGGS(
                            new LongSumAggregatorFactory("a0", "a0"),
                            new CountAggregatorFactory("a1")
                        ))
                        .setContext(QUERY_CONTEXT_DEFAULT)
                        .build()
        ),
        ImmutableList.of(
            new Object[]{3L, 2L}
        )
    );
  }

  @Test
  public void testExactCountDistinctUsingSubqueryWithWhereToOuterFilter() throws Exception
  {
    testQuery(
        "SELECT\n"
        + "  SUM(cnt),\n"
        + "  COUNT(*)\n"
        + "FROM (SELECT dim2, SUM(cnt) AS cnt FROM druid.foo GROUP BY dim2 LIMIT 1)"
        + "WHERE cnt > 0",
        ImmutableList.of(
            GroupByQuery.builder()
                        .setDataSource(
                            new QueryDataSource(
                                GroupByQuery.builder()
                                            .setDataSource(CalciteTests.DATASOURCE1)
                                            .setInterval(QSS(Filtration.eternity()))
                                            .setGranularity(Granularities.ALL)
                                            .setDimensions(DIMS(new DefaultDimensionSpec("dim2", "d0")))
                                            .setAggregatorSpecs(AGGS(new LongSumAggregatorFactory("a0", "cnt")))
                                            .setLimit(1)
                                            .setContext(QUERY_CONTEXT_DEFAULT)
                                            .build()
                            )
                        )
                        .setDimFilter(BOUND("a0", "0", null, true, false, null, StringComparators.NUMERIC))
                        .setInterval(QSS(Filtration.eternity()))
                        .setGranularity(Granularities.ALL)
                        .setAggregatorSpecs(AGGS(
                            new LongSumAggregatorFactory("a0", "a0"),
                            new CountAggregatorFactory("a1")
                        ))
                        .setContext(QUERY_CONTEXT_DEFAULT)
                        .build()
        ),
        ImmutableList.of(
            new Object[]{3L, 1L}
        )
    );
  }

  @Test
  public void testCompareExactAndApproximateCountDistinctUsingSubquery() throws Exception
  {
    testQuery(
        "SELECT\n"
        + "  COUNT(*) AS exact_count,\n"
        + "  COUNT(DISTINCT dim1) AS approx_count,\n"
        + "  (CAST(1 AS FLOAT) - COUNT(DISTINCT dim1) / COUNT(*)) * 100 AS error_pct\n"
        + "FROM (SELECT DISTINCT dim1 FROM druid.foo WHERE dim1 <> '')",
        ImmutableList.of(
            GroupByQuery.builder()
                        .setDataSource(
                            new QueryDataSource(
                                GroupByQuery.builder()
                                            .setDataSource(CalciteTests.DATASOURCE1)
                                            .setInterval(QSS(Filtration.eternity()))
                                            .setGranularity(Granularities.ALL)
                                            .setDimFilter(NOT(SELECTOR("dim1", "", null)))
                                            .setDimensions(DIMS(new DefaultDimensionSpec("dim1", "d0")))
                                            .setContext(QUERY_CONTEXT_DEFAULT)
                                            .build()
                            )
                        )
                        .setInterval(QSS(Filtration.eternity()))
                        .setGranularity(Granularities.ALL)
                        .setAggregatorSpecs(AGGS(
                            new CountAggregatorFactory("a0"),
                            new CardinalityAggregatorFactory(
                                "a1",
                                DIMS(new DefaultDimensionSpec("d0", null)),
                                false
                            )
                        ))
                        .setPostAggregatorSpecs(
                            ImmutableList.of(
                                EXPRESSION_POST_AGG("p0", "((1 - (\"a1\" / \"a0\")) * 100)")
                            )
                        )
                        .setContext(QUERY_CONTEXT_DEFAULT)
                        .build()
        ),
        ImmutableList.of(
            new Object[]{5L, 5L, -0.1222693591629298}
        )
    );
  }

  @Test
  public void testHistogramUsingSubquery() throws Exception
  {
    testQuery(
        "SELECT\n"
        + "  CAST(thecnt AS VARCHAR),\n"
        + "  COUNT(*)\n"
        + "FROM (SELECT dim2, SUM(cnt) AS thecnt FROM druid.foo GROUP BY dim2)\n"
        + "GROUP BY CAST(thecnt AS VARCHAR)",
        ImmutableList.of(
            GroupByQuery.builder()
                        .setDataSource(
                            new QueryDataSource(
                                GroupByQuery.builder()
                                            .setDataSource(CalciteTests.DATASOURCE1)
                                            .setInterval(QSS(Filtration.eternity()))
                                            .setGranularity(Granularities.ALL)
                                            .setDimensions(DIMS(new DefaultDimensionSpec("dim2", "d0")))
                                            .setAggregatorSpecs(AGGS(new LongSumAggregatorFactory("a0", "cnt")))
                                            .setPostAggregatorSpecs(ImmutableList.of(
                                                EXPRESSION_POST_AGG("p0", "CAST(\"a0\", 'STRING')")
                                            ))
                                            .setContext(QUERY_CONTEXT_DEFAULT)
                                            .build()
                            )
                        )
                        .setInterval(QSS(Filtration.eternity()))
                        .setGranularity(Granularities.ALL)
                        .setDimensions(DIMS(new DefaultDimensionSpec("p0", "d0")))
                        .setAggregatorSpecs(AGGS(
                            new CountAggregatorFactory("a0")
                        ))
                        .setContext(QUERY_CONTEXT_DEFAULT)
                        .build()
        ),
        ImmutableList.of(
            new Object[]{"1", 1L},
            new Object[]{"2", 1L},
            new Object[]{"3", 1L}
        )
    );
  }

  @Test
  public void testHistogramUsingSubqueryWithSort() throws Exception
  {
    testQuery(
        "SELECT\n"
        + "  CAST(thecnt AS VARCHAR),\n"
        + "  COUNT(*)\n"
        + "FROM (SELECT dim2, SUM(cnt) AS thecnt FROM druid.foo GROUP BY dim2)\n"
        + "GROUP BY CAST(thecnt AS VARCHAR) ORDER BY CAST(thecnt AS VARCHAR) LIMIT 2",
        ImmutableList.of(
            GroupByQuery.builder()
                        .setDataSource(
                            new QueryDataSource(
                                GroupByQuery.builder()
                                            .setDataSource(CalciteTests.DATASOURCE1)
                                            .setInterval(QSS(Filtration.eternity()))
                                            .setGranularity(Granularities.ALL)
                                            .setDimensions(DIMS(new DefaultDimensionSpec("dim2", "d0")))
                                            .setAggregatorSpecs(AGGS(new LongSumAggregatorFactory("a0", "cnt")))
                                            .setContext(QUERY_CONTEXT_DEFAULT)
                                            .build()
                            )
                        )
                        .setInterval(QSS(Filtration.eternity()))
                        .setGranularity(Granularities.ALL)
                        .setDimensions(DIMS(new DefaultDimensionSpec("a0", "d0")))
                        .setAggregatorSpecs(AGGS(
                            new CountAggregatorFactory("a0")
                        ))
                        .setLimitSpec(
                            new DefaultLimitSpec(
                                ImmutableList.of(new OrderByColumnSpec(
                                    "d0",
                                    OrderByColumnSpec.Direction.ASCENDING,
                                    StringComparators.LEXICOGRAPHIC
                                )),
                                2
                            )
                        )
                        .setContext(QUERY_CONTEXT_DEFAULT)
                        .build()
        ),
        ImmutableList.of(
            new Object[]{"1", 1L},
            new Object[]{"2", 1L}
        )
    );
  }

  @Test
  public void testCountDistinctArithmetic() throws Exception
  {
    testQuery(
        "SELECT\n"
        + "  SUM(cnt),\n"
        + "  COUNT(DISTINCT dim2),\n"
        + "  CAST(COUNT(DISTINCT dim2) AS FLOAT),\n"
        + "  SUM(cnt) / COUNT(DISTINCT dim2),\n"
        + "  SUM(cnt) / COUNT(DISTINCT dim2) + 3,\n"
        + "  CAST(SUM(cnt) AS FLOAT) / CAST(COUNT(DISTINCT dim2) AS FLOAT) + 3\n"
        + "FROM druid.foo",
        ImmutableList.of(
            Druids.newTimeseriesQueryBuilder()
                  .dataSource(CalciteTests.DATASOURCE1)
                  .intervals(QSS(Filtration.eternity()))
                  .granularity(Granularities.ALL)
                  .aggregators(
                      AGGS(
                          new LongSumAggregatorFactory("a0", "cnt"),
                          new CardinalityAggregatorFactory(
                              "a1",
                              null,
                              DIMS(new DefaultDimensionSpec("dim2", null)),
                              false
                          )
                      )
                  )
                  .postAggregators(ImmutableList.of(
                      EXPRESSION_POST_AGG("p0", "CAST(\"a1\", 'DOUBLE')"),
                      EXPRESSION_POST_AGG("p1", "(\"a0\" / \"a1\")"),
                      EXPRESSION_POST_AGG("p2", "((\"a0\" / \"a1\") + 3)"),
                      EXPRESSION_POST_AGG("p3", "((CAST(\"a0\", 'DOUBLE') / CAST(\"a1\", 'DOUBLE')) + 3)")
                  ))
                  .context(TIMESERIES_CONTEXT_DEFAULT)
                  .build()
        ),
        ImmutableList.of(
            new Object[]{6L, 3L, 3.0021994137521975, 1L, 4L, 4.9985347983600805}
        )
    );
  }

  @Test
  public void testCountDistinctOfSubstring() throws Exception
  {
    testQuery(
        "SELECT COUNT(DISTINCT SUBSTRING(dim1, 1, 1)) FROM druid.foo WHERE dim1 <> ''",
        ImmutableList.of(
            Druids.newTimeseriesQueryBuilder()
                  .dataSource(CalciteTests.DATASOURCE1)
                  .intervals(QSS(Filtration.eternity()))
                  .filters(NOT(SELECTOR("dim1", "", null)))
                  .granularity(Granularities.ALL)
                  .aggregators(
                      AGGS(
                          new CardinalityAggregatorFactory(
                              "a0",
                              DIMS(
                                  new ExtractionDimensionSpec(
                                      "dim1",
                                      null,
                                      new SubstringDimExtractionFn(0, 1)
                                  )
                              ),
                              false
                          )
                      )
                  )
                  .context(TIMESERIES_CONTEXT_DEFAULT)
                  .build()
        ),
        ImmutableList.of(
            new Object[]{4L}
        )
    );
  }

  @Test
  public void testSillyQuarters() throws Exception
  {
    // Like FLOOR(__time TO QUARTER) but silly.

    testQuery(
        "SELECT CAST((EXTRACT(MONTH FROM __time) - 1 ) / 3 + 1 AS INTEGER) AS quarter, COUNT(*)\n"
        + "FROM foo\n"
        + "GROUP BY CAST((EXTRACT(MONTH FROM __time) - 1 ) / 3 + 1 AS INTEGER)",
        ImmutableList.of(
            GroupByQuery.builder()
                        .setDataSource(CalciteTests.DATASOURCE1)
                        .setInterval(QSS(Filtration.eternity()))
                        .setGranularity(Granularities.ALL)
                        .setVirtualColumns(EXPRESSION_VIRTUAL_COLUMN(
                            "d0:v",
                            "(((timestamp_extract(\"__time\",'MONTH','UTC') - 1) / 3) + 1)",
                            ValueType.LONG
                        ))
                        .setDimensions(DIMS(new DefaultDimensionSpec("d0:v", "d0", ValueType.LONG)))
                        .setAggregatorSpecs(AGGS(new CountAggregatorFactory("a0")))
                        .setContext(QUERY_CONTEXT_DEFAULT)
                        .build()
        ),
        ImmutableList.of(
            new Object[]{1, 6L}
        )
    );
  }

  @Test
  public void testRegexpExtract() throws Exception
  {
    testQuery(
        "SELECT DISTINCT\n"
        + "  REGEXP_EXTRACT(dim1, '^.'),\n"
        + "  REGEXP_EXTRACT(dim1, '^(.)', 1)\n"
        + "FROM foo\n"
        + "WHERE REGEXP_EXTRACT(dim1, '^(.)', 1) <> 'x'",
        ImmutableList.of(
            GroupByQuery.builder()
                        .setDataSource(CalciteTests.DATASOURCE1)
                        .setInterval(QSS(Filtration.eternity()))
                        .setGranularity(Granularities.ALL)
                        .setDimFilter(
                            NOT(SELECTOR(
                                "dim1",
                                "x",
                                new RegexDimExtractionFn("^(.)", 1, true, null)
                            ))
                        )
                        .setDimensions(
                            DIMS(
                                new ExtractionDimensionSpec(
                                    "dim1",
                                    "d0",
                                    new RegexDimExtractionFn("^.", 0, true, null)
                                ),
                                new ExtractionDimensionSpec(
                                    "dim1",
                                    "d1",
                                    new RegexDimExtractionFn("^(.)", 1, true, null)
                                )
                            )
                        )
                        .setContext(QUERY_CONTEXT_DEFAULT)
                        .build()
        ),
        ImmutableList.of(
            new Object[]{"", ""},
            new Object[]{"1", "1"},
            new Object[]{"2", "2"},
            new Object[]{"a", "a"},
            new Object[]{"d", "d"}
        )
    );
  }

  @Test
  public void testGroupBySortPushDown() throws Exception
  {
    testQuery(
        "SELECT dim1, dim2, SUM(cnt) FROM druid.foo GROUP BY dim1, dim2 ORDER BY dim2 LIMIT 4",
        ImmutableList.of(
            GroupByQuery.builder()
                        .setDataSource(CalciteTests.DATASOURCE1)
                        .setInterval(QSS(Filtration.eternity()))
                        .setGranularity(Granularities.ALL)
                        .setDimensions(
                            DIMS(
                                new DefaultDimensionSpec("dim2", "d1"),
                                new DefaultDimensionSpec("dim1", "d0")
                            )
                        )
                        .setAggregatorSpecs(
                            AGGS(
                                new LongSumAggregatorFactory("a0", "cnt")
                            )
                        )
                        .setLimitSpec(
                            new DefaultLimitSpec(
                                ImmutableList.of(
                                    new OrderByColumnSpec("d1", OrderByColumnSpec.Direction.ASCENDING)
                                ),
                                4
                            )
                        )
                        .setContext(QUERY_CONTEXT_DEFAULT)
                        .build()
        ),
        ImmutableList.of(
            new Object[]{"10.1", "", 1L},
            new Object[]{"2", "", 1L},
            new Object[]{"abc", "", 1L},
            new Object[]{"", "a", 1L}
        )
    );
  }

  @Test
  public void testGroupByLimitPushDownWithHavingOnLong() throws Exception
  {
    testQuery(
        "SELECT dim1, dim2, SUM(cnt) AS thecnt "
        + "FROM druid.foo "
        + "group by dim1, dim2 "
        + "having SUM(cnt) = 1 "
        + "order by dim2 "
        + "limit 4",
        ImmutableList.of(
            GroupByQuery.builder()
                        .setDataSource(CalciteTests.DATASOURCE1)
                        .setInterval(QSS(Filtration.eternity()))
                        .setGranularity(Granularities.ALL)
                        .setDimensions(
                            DIMS(
                                new DefaultDimensionSpec("dim2", "d1"),
                                new DefaultDimensionSpec("dim1", "d0")
                            )
                        )
                        .setAggregatorSpecs(
                            AGGS(
                                new LongSumAggregatorFactory("a0", "cnt")
                            )
                        )
                        .setLimitSpec(
                            new DefaultLimitSpec(
                                ImmutableList.of(
                                    new OrderByColumnSpec("d1", OrderByColumnSpec.Direction.ASCENDING)
                                ),
                                4
                            )
                        )
                        .setHavingSpec(new DimFilterHavingSpec(NUMERIC_SELECTOR("a0", "1", null)))
                        .setContext(QUERY_CONTEXT_DEFAULT)
                        .build()
        ),
        ImmutableList.of(
            new Object[]{"10.1", "", 1L},
            new Object[]{"2", "", 1L},
            new Object[]{"abc", "", 1L},
            new Object[]{"", "a", 1L}
        )
    );
  }

  @Test
  public void testFilterOnTimeFloor() throws Exception
  {
    testQuery(
        "SELECT COUNT(*) FROM druid.foo\n"
        + "WHERE\n"
        + "FLOOR(__time TO MONTH) = TIMESTAMP '2000-01-01 00:00:00'\n"
        + "OR FLOOR(__time TO MONTH) = TIMESTAMP '2000-02-01 00:00:00'",
        ImmutableList.of(
            Druids.newTimeseriesQueryBuilder()
                  .dataSource(CalciteTests.DATASOURCE1)
                  .intervals(QSS(new Interval("2000/P2M")))
                  .granularity(Granularities.ALL)
                  .aggregators(AGGS(new CountAggregatorFactory("a0")))
                  .context(TIMESERIES_CONTEXT_DEFAULT)
                  .build()
        ),
        ImmutableList.of(
            new Object[]{3L}
        )
    );
  }

  @Test
  public void testFilterOnCurrentTimestampWithIntervalArithmetic() throws Exception
  {
    testQuery(
        "SELECT COUNT(*) FROM druid.foo\n"
        + "WHERE\n"
        + "  __time >= CURRENT_TIMESTAMP + INTERVAL '01:02' HOUR TO MINUTE\n"
        + "  AND __time < TIMESTAMP '2003-02-02 01:00:00' - INTERVAL '1 1' DAY TO HOUR - INTERVAL '1-1' YEAR TO MONTH",
        ImmutableList.of(
            Druids.newTimeseriesQueryBuilder()
                  .dataSource(CalciteTests.DATASOURCE1)
                  .intervals(QSS(new Interval("2000-01-01T01:02/2002")))
                  .granularity(Granularities.ALL)
                  .aggregators(AGGS(new CountAggregatorFactory("a0")))
                  .context(TIMESERIES_CONTEXT_DEFAULT)
                  .build()
        ),
        ImmutableList.of(
            new Object[]{5L}
        )
    );
  }

  @Test
  public void testSelectCurrentTimeAndDateLosAngeles() throws Exception
  {
    testQuery(
        PLANNER_CONFIG_DEFAULT,
        QUERY_CONTEXT_LOS_ANGELES,
        "SELECT CURRENT_TIMESTAMP, CURRENT_DATE, CURRENT_DATE + INTERVAL '1' DAY",
        ImmutableList.of(),
        ImmutableList.of(
            new Object[]{T("2000-01-01T00Z", LOS_ANGELES), D("1999-12-31"), D("2000-01-01")}
        )
    );
  }

  @Test
  public void testFilterOnCurrentTimestampLosAngeles() throws Exception
  {
    testQuery(
        PLANNER_CONFIG_DEFAULT,
        QUERY_CONTEXT_LOS_ANGELES,
        "SELECT COUNT(*) FROM druid.foo\n"
        + "WHERE __time >= CURRENT_TIMESTAMP + INTERVAL '1' DAY AND __time < TIMESTAMP '2002-01-01 00:00:00'",
        ImmutableList.of(
            Druids.newTimeseriesQueryBuilder()
                  .dataSource(CalciteTests.DATASOURCE1)
                  .intervals(QSS(new Interval("2000-01-02T00Z/2002-01-01T08Z")))
                  .granularity(Granularities.ALL)
                  .aggregators(AGGS(new CountAggregatorFactory("a0")))
                  .context(TIMESERIES_CONTEXT_LOS_ANGELES)
                  .build()
        ),
        ImmutableList.of(
            new Object[]{5L}
        )
    );
  }

  @Test
  public void testFilterOnCurrentTimestampOnView() throws Exception
  {
    testQuery(
        "SELECT * FROM bview",
        ImmutableList.of(
            Druids.newTimeseriesQueryBuilder()
                  .dataSource(CalciteTests.DATASOURCE1)
                  .intervals(QSS(new Interval("2000-01-02/2002")))
                  .granularity(Granularities.ALL)
                  .aggregators(AGGS(new CountAggregatorFactory("a0")))
                  .context(TIMESERIES_CONTEXT_DEFAULT)
                  .build()
        ),
        ImmutableList.of(
            new Object[]{5L}
        )
    );
  }

  @Test
  public void testFilterOnCurrentTimestampLosAngelesOnView() throws Exception
  {
    // Tests that query context still applies to view SQL; note the result is different from
    // "testFilterOnCurrentTimestampOnView" above.

    testQuery(
        PLANNER_CONFIG_DEFAULT,
        QUERY_CONTEXT_LOS_ANGELES,
        "SELECT * FROM bview",
        ImmutableList.of(
            Druids.newTimeseriesQueryBuilder()
                  .dataSource(CalciteTests.DATASOURCE1)
                  .intervals(QSS(new Interval("2000-01-02T00Z/2002-01-01T08Z")))
                  .granularity(Granularities.ALL)
                  .aggregators(AGGS(new CountAggregatorFactory("a0")))
                  .context(TIMESERIES_CONTEXT_LOS_ANGELES)
                  .build()
        ),
        ImmutableList.of(
            new Object[]{5L}
        )
    );
  }

  @Test
  public void testFilterOnNotTimeFloor() throws Exception
  {
    testQuery(
        "SELECT COUNT(*) FROM druid.foo\n"
        + "WHERE\n"
        + "FLOOR(__time TO MONTH) <> TIMESTAMP '2001-01-01 00:00:00'",
        ImmutableList.of(
            Druids.newTimeseriesQueryBuilder()
                  .dataSource(CalciteTests.DATASOURCE1)
                  .intervals(QSS(
                      new Interval(Filtration.eternity().getStart(), new DateTime("2001-01-01")),
                      new Interval(new DateTime("2001-02-01"), Filtration.eternity().getEnd())
                  ))
                  .granularity(Granularities.ALL)
                  .aggregators(AGGS(new CountAggregatorFactory("a0")))
                  .context(TIMESERIES_CONTEXT_DEFAULT)
                  .build()
        ),
        ImmutableList.of(
            new Object[]{3L}
        )
    );
  }

  @Test
  public void testFilterOnTimeFloorComparison() throws Exception
  {
    testQuery(
        "SELECT COUNT(*) FROM druid.foo\n"
        + "WHERE\n"
        + "FLOOR(__time TO MONTH) < TIMESTAMP '2000-02-01 00:00:00'",
        ImmutableList.of(
            Druids.newTimeseriesQueryBuilder()
                  .dataSource(CalciteTests.DATASOURCE1)
                  .intervals(QSS(new Interval(Filtration.eternity().getStart(), new DateTime("2000-02-01"))))
                  .granularity(Granularities.ALL)
                  .aggregators(AGGS(new CountAggregatorFactory("a0")))
                  .context(TIMESERIES_CONTEXT_DEFAULT)
                  .build()
        ),
        ImmutableList.of(
            new Object[]{3L}
        )
    );
  }

  @Test
  public void testFilterOnTimeFloorComparisonMisaligned() throws Exception
  {
    testQuery(
        "SELECT COUNT(*) FROM druid.foo\n"
        + "WHERE\n"
        + "FLOOR(__time TO MONTH) < TIMESTAMP '2000-02-01 00:00:01'",
        ImmutableList.of(
            Druids.newTimeseriesQueryBuilder()
                  .dataSource(CalciteTests.DATASOURCE1)
                  .intervals(QSS(new Interval(Filtration.eternity().getStart(), new DateTime("2000-03-01"))))
                  .granularity(Granularities.ALL)
                  .aggregators(AGGS(new CountAggregatorFactory("a0")))
                  .context(TIMESERIES_CONTEXT_DEFAULT)
                  .build()
        ),
        ImmutableList.of(
            new Object[]{3L}
        )
    );
  }

  @Test
  @Ignore // https://issues.apache.org/jira/browse/CALCITE-1601
  public void testFilterOnTimeExtract() throws Exception
  {
    testQuery(
        "SELECT COUNT(*) FROM druid.foo\n"
        + "WHERE EXTRACT(YEAR FROM __time) = 2000\n"
        + "AND EXTRACT(MONTH FROM __time) = 1",
        ImmutableList.of(
            Druids.newTimeseriesQueryBuilder()
                  .dataSource(CalciteTests.DATASOURCE1)
                  .intervals(QSS(new Interval("2000/P1M")))
                  .granularity(Granularities.ALL)
                  .aggregators(AGGS(new CountAggregatorFactory("a0")))
                  .context(TIMESERIES_CONTEXT_DEFAULT)
                  .build()
        ),
        ImmutableList.of(
            new Object[]{3L}
        )
    );
  }

  @Test
  @Ignore // https://issues.apache.org/jira/browse/CALCITE-1601
  public void testFilterOnTimeExtractWithMultipleMonths() throws Exception
  {
    testQuery(
        "SELECT COUNT(*) FROM druid.foo\n"
        + "WHERE EXTRACT(YEAR FROM __time) = 2000\n"
        + "AND EXTRACT(MONTH FROM __time) IN (2, 3, 5)",
        ImmutableList.of(
            Druids.newTimeseriesQueryBuilder()
                  .dataSource(CalciteTests.DATASOURCE1)
                  .intervals(QSS(new Interval("2000-02-01/P2M"), new Interval("2000-05-01/P1M")))
                  .granularity(Granularities.ALL)
                  .aggregators(AGGS(new CountAggregatorFactory("a0")))
                  .context(TIMESERIES_CONTEXT_DEFAULT)
                  .build()
        ),
        ImmutableList.of(
            new Object[]{3L}
        )
    );
  }

  @Test
  public void testFilterOnTimeFloorMisaligned() throws Exception
  {
    testQuery(
        "SELECT COUNT(*) FROM druid.foo "
        + "WHERE floor(__time TO month) = TIMESTAMP '2000-01-01 00:00:01'",
        ImmutableList.of(
            Druids.newTimeseriesQueryBuilder()
                  .dataSource(CalciteTests.DATASOURCE1)
                  .intervals(QSS())
                  .granularity(Granularities.ALL)
                  .aggregators(AGGS(new CountAggregatorFactory("a0")))
                  .context(TIMESERIES_CONTEXT_DEFAULT)
                  .build()
        ),
        ImmutableList.of()
    );
  }

  @Test
  public void testGroupByFloor() throws Exception
  {
    testQuery(
        PLANNER_CONFIG_NO_SUBQUERIES, // Sanity check; this simple query should work with subqueries disabled.
        "SELECT floor(CAST(dim1 AS float)), COUNT(*) FROM druid.foo GROUP BY floor(CAST(dim1 AS float))",
        ImmutableList.of(
            GroupByQuery.builder()
                        .setDataSource(CalciteTests.DATASOURCE1)
                        .setInterval(QSS(Filtration.eternity()))
                        .setGranularity(Granularities.ALL)
                        .setVirtualColumns(
                            EXPRESSION_VIRTUAL_COLUMN("d0:v", "floor(CAST(\"dim1\", 'DOUBLE'))", ValueType.FLOAT)
                        )
                        .setDimensions(DIMS(new DefaultDimensionSpec("d0:v", "d0", ValueType.FLOAT)))
                        .setAggregatorSpecs(AGGS(new CountAggregatorFactory("a0")))
                        .setContext(QUERY_CONTEXT_DEFAULT)
                        .build()
        ),
        ImmutableList.of(
            new Object[]{0.0, 3L},
            new Object[]{1.0, 1L},
            new Object[]{2.0, 1L},
            new Object[]{10.0, 1L}
        )
    );
  }

  @Test
  public void testGroupByFloorWithOrderBy() throws Exception
  {
    testQuery(
        "SELECT floor(CAST(dim1 AS float)) AS fl, COUNT(*) FROM druid.foo GROUP BY floor(CAST(dim1 AS float)) ORDER BY fl DESC",
        ImmutableList.of(
            GroupByQuery.builder()
                        .setDataSource(CalciteTests.DATASOURCE1)
                        .setInterval(QSS(Filtration.eternity()))
                        .setGranularity(Granularities.ALL)
                        .setVirtualColumns(
                            EXPRESSION_VIRTUAL_COLUMN(
                                "d0:v",
                                "floor(CAST(\"dim1\", 'DOUBLE'))",
                                ValueType.FLOAT
                            )
                        )
                        .setDimensions(
                            DIMS(
                                new DefaultDimensionSpec(
                                    "d0:v",
                                    "d0",
                                    ValueType.FLOAT
                                )
                            )
                        )
                        .setAggregatorSpecs(AGGS(new CountAggregatorFactory("a0")))
                        .setLimitSpec(
                            new DefaultLimitSpec(
                                ImmutableList.of(
                                    new OrderByColumnSpec(
                                        "d0",
                                        OrderByColumnSpec.Direction.DESCENDING,
                                        StringComparators.NUMERIC
                                    )
                                ),
                                Integer.MAX_VALUE
                            )
                        )
                        .setContext(QUERY_CONTEXT_DEFAULT)
                        .build()
        ),
        ImmutableList.of(
            new Object[]{10.0, 1L},
            new Object[]{2.0, 1L},
            new Object[]{1.0, 1L},
            new Object[]{0.0, 3L}
        )
    );
  }

  @Test
  public void testGroupByFloorTimeAndOneOtherDimensionWithOrderBy() throws Exception
  {
    testQuery(
        "SELECT floor(__time TO year), dim2, COUNT(*)"
        + " FROM druid.foo"
        + " GROUP BY floor(__time TO year), dim2"
        + " ORDER BY floor(__time TO year), dim2, COUNT(*) DESC",
        ImmutableList.of(
            GroupByQuery.builder()
                        .setDataSource(CalciteTests.DATASOURCE1)
                        .setInterval(QSS(Filtration.eternity()))
                        .setGranularity(Granularities.ALL)
                        .setDimensions(
                            DIMS(
                                new ExtractionDimensionSpec(
                                    "__time",
                                    "d0",
                                    ValueType.LONG,
                                    new TimeFormatExtractionFn(null, null, null, Granularities.YEAR, true)
                                ),
                                new DefaultDimensionSpec("dim2", "d1")
                            )
                        )
                        .setAggregatorSpecs(
                            AGGS(
                                new CountAggregatorFactory("a0")
                            )
                        )
                        .setLimitSpec(
                            new DefaultLimitSpec(
                                ImmutableList.of(
                                    new OrderByColumnSpec(
                                        "d0",
                                        OrderByColumnSpec.Direction.ASCENDING,
                                        StringComparators.NUMERIC
                                    ),
                                    new OrderByColumnSpec(
                                        "d1",
                                        OrderByColumnSpec.Direction.ASCENDING,
                                        StringComparators.LEXICOGRAPHIC
                                    ),
                                    new OrderByColumnSpec(
                                        "a0",
                                        OrderByColumnSpec.Direction.DESCENDING,
                                        StringComparators.NUMERIC
                                    )
                                ),
                                Integer.MAX_VALUE
                            )
                        )
                        .setContext(QUERY_CONTEXT_DEFAULT)
                        .build()
        ),
        ImmutableList.of(
            new Object[]{T("2000"), "", 2L},
            new Object[]{T("2000"), "a", 1L},
            new Object[]{T("2001"), "", 1L},
            new Object[]{T("2001"), "a", 1L},
            new Object[]{T("2001"), "abc", 1L}
        )
    );
  }

  @Test
  public void testGroupByStringLength() throws Exception
  {
    testQuery(
        "SELECT CHARACTER_LENGTH(dim1), COUNT(*) FROM druid.foo GROUP BY CHARACTER_LENGTH(dim1)",
        ImmutableList.of(
            GroupByQuery.builder()
                        .setDataSource(CalciteTests.DATASOURCE1)
                        .setInterval(QSS(Filtration.eternity()))
                        .setGranularity(Granularities.ALL)
                        .setVirtualColumns(EXPRESSION_VIRTUAL_COLUMN("d0:v", "strlen(\"dim1\")", ValueType.LONG))
                        .setDimensions(DIMS(new DefaultDimensionSpec("d0:v", "d0", ValueType.LONG)))
                        .setAggregatorSpecs(AGGS(new CountAggregatorFactory("a0")))
                        .setContext(QUERY_CONTEXT_DEFAULT)
                        .build()
        ),
        ImmutableList.of(
            new Object[]{0, 1L},
            new Object[]{1, 2L},
            new Object[]{3, 2L},
            new Object[]{4, 1L}
        )
    );
  }

  @Test
  public void testFilterAndGroupByLookup() throws Exception
  {
    final RegisteredLookupExtractionFn extractionFn = new RegisteredLookupExtractionFn(
        null,
        "lookyloo",
        false,
        null,
        false,
        true
    );

    testQuery(
        "SELECT LOOKUP(dim1, 'lookyloo'), COUNT(*) FROM foo\n"
        + "WHERE LOOKUP(dim1, 'lookyloo') <> 'xxx'\n"
        + "GROUP BY LOOKUP(dim1, 'lookyloo')",
        ImmutableList.of(
            GroupByQuery.builder()
                        .setDataSource(CalciteTests.DATASOURCE1)
                        .setInterval(QSS(Filtration.eternity()))
                        .setGranularity(Granularities.ALL)
                        .setDimFilter(
                            NOT(SELECTOR(
                                "dim1",
                                "xxx",
                                extractionFn
                            ))
                        )
                        .setDimensions(
                            DIMS(
                                new ExtractionDimensionSpec(
                                    "dim1",
                                    "d0",
                                    ValueType.STRING,
                                    extractionFn
                                )
                            )
                        )
                        .setAggregatorSpecs(
                            AGGS(
                                new CountAggregatorFactory("a0")
                            )
                        )
                        .setContext(QUERY_CONTEXT_DEFAULT)
                        .build()
        ),
        ImmutableList.of(
            new Object[]{"", 5L},
            new Object[]{"xabc", 1L}
        )
    );
  }

  @Test
  public void testCountDistinctOfLookup() throws Exception
  {
    final RegisteredLookupExtractionFn extractionFn = new RegisteredLookupExtractionFn(
        null,
        "lookyloo",
        false,
        null,
        false,
        true
    );

    testQuery(
        "SELECT COUNT(DISTINCT LOOKUP(dim1, 'lookyloo')) FROM foo",
        ImmutableList.of(
            Druids.newTimeseriesQueryBuilder()
                  .dataSource(CalciteTests.DATASOURCE1)
                  .intervals(QSS(Filtration.eternity()))
                  .granularity(Granularities.ALL)
                  .aggregators(AGGS(
                      new CardinalityAggregatorFactory(
                          "a0",
                          ImmutableList.<DimensionSpec>of(new ExtractionDimensionSpec("dim1", null, extractionFn)),
                          false
                      )
                  ))
                  .context(TIMESERIES_CONTEXT_DEFAULT)
                  .build()
        ),
        ImmutableList.of(
            new Object[]{2L}
        )
    );
  }

  @Test
  public void testTimeseries() throws Exception
  {
    testQuery(
        "SELECT SUM(cnt), gran FROM (\n"
        + "  SELECT floor(__time TO month) AS gran,\n"
        + "  cnt FROM druid.foo\n"
        + ") AS x\n"
        + "GROUP BY gran\n"
        + "ORDER BY gran",
        ImmutableList.of(
            Druids.newTimeseriesQueryBuilder()
                  .dataSource(CalciteTests.DATASOURCE1)
                  .intervals(QSS(Filtration.eternity()))
                  .granularity(Granularities.MONTH)
                  .aggregators(AGGS(new LongSumAggregatorFactory("a0", "cnt")))
                  .context(TIMESERIES_CONTEXT_DEFAULT)
                  .build()
        ),
        ImmutableList.of(
            new Object[]{3L, T("2000-01-01")},
            new Object[]{3L, T("2001-01-01")}
        )
    );
  }

  @Test
  public void testFilteredTimeAggregators() throws Exception
  {
    testQuery(
        "SELECT\n"
        + "  SUM(cnt) FILTER(WHERE __time >= TIMESTAMP '2000-01-01 00:00:00'\n"
        + "                    AND __time <  TIMESTAMP '2000-02-01 00:00:00'),\n"
        + "  SUM(cnt) FILTER(WHERE __time >= TIMESTAMP '2001-01-01 00:00:00'\n"
        + "                    AND __time <  TIMESTAMP '2001-02-01 00:00:00')\n"
        + "FROM foo\n"
        + "WHERE\n"
        + "  __time >= TIMESTAMP '2000-01-01 00:00:00'\n"
        + "  AND __time < TIMESTAMP '2001-02-01 00:00:00'",
        ImmutableList.of(
            Druids.newTimeseriesQueryBuilder()
                  .dataSource(CalciteTests.DATASOURCE1)
                  .intervals(QSS(new Interval("2000-01-01/2001-02-01")))
                  .granularity(Granularities.ALL)
                  .aggregators(AGGS(
                      new FilteredAggregatorFactory(
                          new LongSumAggregatorFactory("a0", "cnt"),
                          BOUND(
                              "__time",
                              String.valueOf(T("2000-01-01")),
                              String.valueOf(T("2000-02-01")),
                              false,
                              true,
                              null,
                              StringComparators.NUMERIC
                          )
                      ),
                      new FilteredAggregatorFactory(
                          new LongSumAggregatorFactory("a1", "cnt"),
                          BOUND(
                              "__time",
                              String.valueOf(T("2001-01-01")),
                              String.valueOf(T("2001-02-01")),
                              false,
                              true,
                              null,
                              StringComparators.NUMERIC
                          )
                      )
                  ))
                  .context(TIMESERIES_CONTEXT_DEFAULT)
                  .build()
        ),
        ImmutableList.of(
            new Object[]{3L, 3L}
        )
    );
  }

  @Test
  public void testTimeseriesLosAngeles() throws Exception
  {
    testQuery(
        PLANNER_CONFIG_DEFAULT,
        QUERY_CONTEXT_LOS_ANGELES,
        "SELECT SUM(cnt), gran FROM (\n"
        + "  SELECT FLOOR(__time TO MONTH) AS gran,\n"
        + "  cnt FROM druid.foo\n"
        + ") AS x\n"
        + "GROUP BY gran\n"
        + "ORDER BY gran",
        ImmutableList.of(
            Druids.newTimeseriesQueryBuilder()
                  .dataSource(CalciteTests.DATASOURCE1)
                  .intervals(QSS(Filtration.eternity()))
                  .granularity(new PeriodGranularity(Period.months(1), null, DateTimeZone.forID(LOS_ANGELES)))
                  .aggregators(AGGS(new LongSumAggregatorFactory("a0", "cnt")))
                  .context(TIMESERIES_CONTEXT_LOS_ANGELES)
                  .build()
        ),
        ImmutableList.of(
            new Object[]{1L, T("1999-12-01", LOS_ANGELES)},
            new Object[]{2L, T("2000-01-01", LOS_ANGELES)},
            new Object[]{1L, T("2000-12-01", LOS_ANGELES)},
            new Object[]{2L, T("2001-01-01", LOS_ANGELES)}
        )
    );
  }

  @Test
  public void testTimeseriesUsingTimeFloor() throws Exception
  {
    testQuery(
        "SELECT SUM(cnt), gran FROM (\n"
        + "  SELECT TIME_FLOOR(__time, 'P1M') AS gran,\n"
        + "  cnt FROM druid.foo\n"
        + ") AS x\n"
        + "GROUP BY gran\n"
        + "ORDER BY gran",
        ImmutableList.of(
            Druids.newTimeseriesQueryBuilder()
                  .dataSource(CalciteTests.DATASOURCE1)
                  .intervals(QSS(Filtration.eternity()))
                  .granularity(Granularities.MONTH)
                  .aggregators(AGGS(new LongSumAggregatorFactory("a0", "cnt")))
                  .context(TIMESERIES_CONTEXT_DEFAULT)
                  .build()
        ),
        ImmutableList.of(
            new Object[]{3L, T("2000-01-01")},
            new Object[]{3L, T("2001-01-01")}
        )
    );
  }

  @Test
  public void testTimeseriesUsingTimeFloorWithTimeShift() throws Exception
  {
    testQuery(
        "SELECT SUM(cnt), gran FROM (\n"
        + "  SELECT TIME_FLOOR(TIME_SHIFT(__time, 'P1D', -1), 'P1M') AS gran,\n"
        + "  cnt FROM druid.foo\n"
        + ") AS x\n"
        + "GROUP BY gran\n"
        + "ORDER BY gran",
        ImmutableList.of(
            GroupByQuery.builder()
                        .setDataSource(CalciteTests.DATASOURCE1)
                        .setInterval(QSS(Filtration.eternity()))
                        .setGranularity(Granularities.ALL)
                        .setVirtualColumns(
                            EXPRESSION_VIRTUAL_COLUMN(
                                "d0:v",
                                "timestamp_floor(timestamp_shift(\"__time\",'P1D',-1),'P1M','','UTC')",
                                ValueType.LONG
                            )
                        )
                        .setDimensions(DIMS(new DefaultDimensionSpec("d0:v", "d0", ValueType.LONG)))
                        .setAggregatorSpecs(AGGS(new LongSumAggregatorFactory("a0", "cnt")))
                        .setLimitSpec(
                            new DefaultLimitSpec(
                                ImmutableList.of(
                                    new OrderByColumnSpec(
                                        "d0",
                                        OrderByColumnSpec.Direction.ASCENDING,
                                        StringComparators.NUMERIC
                                    )
                                ),
                                Integer.MAX_VALUE
                            )
                        )
                        .setContext(QUERY_CONTEXT_DEFAULT)
                        .build()
        ),
        ImmutableList.of(
            new Object[]{1L, T("1999-12-01")},
            new Object[]{2L, T("2000-01-01")},
            new Object[]{1L, T("2000-12-01")},
            new Object[]{2L, T("2001-01-01")}
        )
    );
  }

  @Test
  public void testTimeseriesUsingTimeFloorWithOrigin() throws Exception
  {
    testQuery(
        "SELECT SUM(cnt), gran FROM (\n"
        + "  SELECT TIME_FLOOR(__time, 'P1M', TIMESTAMP '1970-01-01 01:02:03') AS gran,\n"
        + "  cnt FROM druid.foo\n"
        + ") AS x\n"
        + "GROUP BY gran\n"
        + "ORDER BY gran",
        ImmutableList.of(
            Druids.newTimeseriesQueryBuilder()
                  .dataSource(CalciteTests.DATASOURCE1)
                  .intervals(QSS(Filtration.eternity()))
                  .granularity(
                      new PeriodGranularity(
                          Period.months(1),
                          new DateTime("1970-01-01T01:02:03"),
                          DateTimeZone.UTC
                      )
                  )
                  .aggregators(AGGS(new LongSumAggregatorFactory("a0", "cnt")))
                  .context(TIMESERIES_CONTEXT_DEFAULT)
                  .build()
        ),
        ImmutableList.of(
            new Object[]{1L, T("1999-12-01T01:02:03")},
            new Object[]{2L, T("2000-01-01T01:02:03")},
            new Object[]{1L, T("2000-12-01T01:02:03")},
            new Object[]{2L, T("2001-01-01T01:02:03")}
        )
    );
  }

  @Test
  public void testTimeseriesLosAngelesUsingTimeFloorConnectionUtc() throws Exception
  {
    testQuery(
        "SELECT SUM(cnt), gran FROM (\n"
        + "  SELECT TIME_FLOOR(__time, 'P1M', CAST(NULL AS TIMESTAMP), 'America/Los_Angeles') AS gran,\n"
        + "  cnt FROM druid.foo\n"
        + ") AS x\n"
        + "GROUP BY gran\n"
        + "ORDER BY gran",
        ImmutableList.of(
            Druids.newTimeseriesQueryBuilder()
                  .dataSource(CalciteTests.DATASOURCE1)
                  .intervals(QSS(Filtration.eternity()))
                  .granularity(new PeriodGranularity(Period.months(1), null, DateTimeZone.forID(LOS_ANGELES)))
                  .aggregators(AGGS(new LongSumAggregatorFactory("a0", "cnt")))
                  .context(TIMESERIES_CONTEXT_DEFAULT)
                  .build()
        ),
        ImmutableList.of(
            new Object[]{1L, T("1999-12-01T08")},
            new Object[]{2L, T("2000-01-01T08")},
            new Object[]{1L, T("2000-12-01T08")},
            new Object[]{2L, T("2001-01-01T08")}
        )
    );
  }

  @Test
  public void testTimeseriesLosAngelesUsingTimeFloorConnectionLosAngeles() throws Exception
  {
    testQuery(
        PLANNER_CONFIG_DEFAULT,
        QUERY_CONTEXT_LOS_ANGELES,
        "SELECT SUM(cnt), gran FROM (\n"
        + "  SELECT TIME_FLOOR(__time, 'P1M') AS gran,\n"
        + "  cnt FROM druid.foo\n"
        + ") AS x\n"
        + "GROUP BY gran\n"
        + "ORDER BY gran",
        ImmutableList.of(
            Druids.newTimeseriesQueryBuilder()
                  .dataSource(CalciteTests.DATASOURCE1)
                  .intervals(QSS(Filtration.eternity()))
                  .granularity(new PeriodGranularity(Period.months(1), null, DateTimeZone.forID(LOS_ANGELES)))
                  .aggregators(AGGS(new LongSumAggregatorFactory("a0", "cnt")))
                  .context(TIMESERIES_CONTEXT_LOS_ANGELES)
                  .build()
        ),
        ImmutableList.of(
            new Object[]{1L, T("1999-12-01", LOS_ANGELES)},
            new Object[]{2L, T("2000-01-01", LOS_ANGELES)},
            new Object[]{1L, T("2000-12-01", LOS_ANGELES)},
            new Object[]{2L, T("2001-01-01", LOS_ANGELES)}
        )
    );
  }

  @Test
  public void testTimeseriesDontSkipEmptyBuckets() throws Exception
  {
    // Tests that query context parameters are passed through to the underlying query engine.

    testQuery(
        PLANNER_CONFIG_DEFAULT,
        QUERY_CONTEXT_DONT_SKIP_EMPTY_BUCKETS,
        "SELECT SUM(cnt), gran FROM (\n"
        + "  SELECT floor(__time TO HOUR) AS gran, cnt FROM druid.foo\n"
        + "  WHERE __time >= TIMESTAMP '2000-01-01 00:00:00' AND __time < TIMESTAMP '2000-01-02 00:00:00'\n"
        + ") AS x\n"
        + "GROUP BY gran\n"
        + "ORDER BY gran",
        ImmutableList.of(
            Druids.newTimeseriesQueryBuilder()
                  .dataSource(CalciteTests.DATASOURCE1)
                  .intervals(QSS(new Interval("2000/2000-01-02")))
                  .granularity(new PeriodGranularity(Period.hours(1), null, DateTimeZone.UTC))
                  .aggregators(AGGS(new LongSumAggregatorFactory("a0", "cnt")))
                  .context(QUERY_CONTEXT_DONT_SKIP_EMPTY_BUCKETS)
                  .build()
        ),
        ImmutableList.<Object[]>builder()
            .add(new Object[]{1L, T("2000-01-01")})
            .add(new Object[]{0L, T("2000-01-01T01")})
            .add(new Object[]{0L, T("2000-01-01T02")})
            .add(new Object[]{0L, T("2000-01-01T03")})
            .add(new Object[]{0L, T("2000-01-01T04")})
            .add(new Object[]{0L, T("2000-01-01T05")})
            .add(new Object[]{0L, T("2000-01-01T06")})
            .add(new Object[]{0L, T("2000-01-01T07")})
            .add(new Object[]{0L, T("2000-01-01T08")})
            .add(new Object[]{0L, T("2000-01-01T09")})
            .add(new Object[]{0L, T("2000-01-01T10")})
            .add(new Object[]{0L, T("2000-01-01T11")})
            .add(new Object[]{0L, T("2000-01-01T12")})
            .add(new Object[]{0L, T("2000-01-01T13")})
            .add(new Object[]{0L, T("2000-01-01T14")})
            .add(new Object[]{0L, T("2000-01-01T15")})
            .add(new Object[]{0L, T("2000-01-01T16")})
            .add(new Object[]{0L, T("2000-01-01T17")})
            .add(new Object[]{0L, T("2000-01-01T18")})
            .add(new Object[]{0L, T("2000-01-01T19")})
            .add(new Object[]{0L, T("2000-01-01T20")})
            .add(new Object[]{0L, T("2000-01-01T21")})
            .add(new Object[]{0L, T("2000-01-01T22")})
            .add(new Object[]{0L, T("2000-01-01T23")})
            .build()
    );
  }

  @Test
  public void testTimeseriesUsingCastAsDate() throws Exception
  {
    testQuery(
        "SELECT SUM(cnt), dt FROM (\n"
        + "  SELECT CAST(__time AS DATE) AS dt,\n"
        + "  cnt FROM druid.foo\n"
        + ") AS x\n"
        + "GROUP BY dt\n"
        + "ORDER BY dt",
        ImmutableList.of(
            Druids.newTimeseriesQueryBuilder()
                  .dataSource(CalciteTests.DATASOURCE1)
                  .intervals(QSS(Filtration.eternity()))
                  .granularity(new PeriodGranularity(Period.days(1), null, DateTimeZone.UTC))
                  .aggregators(AGGS(new LongSumAggregatorFactory("a0", "cnt")))
                  .context(TIMESERIES_CONTEXT_DEFAULT)
                  .build()
        ),
        ImmutableList.of(
            new Object[]{1L, D("2000-01-01")},
            new Object[]{1L, D("2000-01-02")},
            new Object[]{1L, D("2000-01-03")},
            new Object[]{1L, D("2001-01-01")},
            new Object[]{1L, D("2001-01-02")},
            new Object[]{1L, D("2001-01-03")}
        )
    );
  }

  @Test
  public void testTimeseriesDescending() throws Exception
  {
    testQuery(
        "SELECT gran, SUM(cnt) FROM (\n"
        + "  SELECT floor(__time TO month) AS gran,\n"
        + "  cnt FROM druid.foo\n"
        + ") AS x\n"
        + "GROUP BY gran\n"
        + "ORDER BY gran DESC",
        ImmutableList.of(
            Druids.newTimeseriesQueryBuilder()
                  .dataSource(CalciteTests.DATASOURCE1)
                  .intervals(QSS(Filtration.eternity()))
                  .granularity(Granularities.MONTH)
                  .aggregators(AGGS(new LongSumAggregatorFactory("a0", "cnt")))
                  .descending(true)
                  .context(TIMESERIES_CONTEXT_DEFAULT)
                  .build()
        ),
        ImmutableList.of(
            new Object[]{T("2001-01-01"), 3L},
            new Object[]{T("2000-01-01"), 3L}
        )
    );
  }

  @Test
  public void testGroupByExtractYear() throws Exception
  {
    testQuery(
        "SELECT\n"
        + "  EXTRACT(YEAR FROM __time) AS \"year\",\n"
        + "  SUM(cnt)\n"
        + "FROM druid.foo\n"
        + "GROUP BY EXTRACT(YEAR FROM __time)\n"
        + "ORDER BY 1",
        ImmutableList.of(
            GroupByQuery.builder()
                        .setDataSource(CalciteTests.DATASOURCE1)
                        .setInterval(QSS(Filtration.eternity()))
                        .setGranularity(Granularities.ALL)
                        .setDimensions(
                            DIMS(
                                new ExtractionDimensionSpec(
                                    "__time",
                                    "d0",
                                    ValueType.LONG,
                                    new TimeFormatExtractionFn(
                                        "Y",
                                        DateTimeZone.UTC,
                                        null,
                                        Granularities.NONE,
                                        true
                                    )
                                )
                            )
                        )
                        .setAggregatorSpecs(AGGS(new LongSumAggregatorFactory("a0", "cnt")))
                        .setLimitSpec(
                            new DefaultLimitSpec(
                                ImmutableList.of(
                                    new OrderByColumnSpec(
                                        "d0",
                                        OrderByColumnSpec.Direction.ASCENDING,
                                        StringComparators.NUMERIC
                                    )
                                ),
                                Integer.MAX_VALUE
                            )
                        )
                        .setContext(QUERY_CONTEXT_DEFAULT)
                        .build()
        ),
        ImmutableList.of(
            new Object[]{2000L, 3L},
            new Object[]{2001L, 3L}
        )
    );
  }

  @Test
  public void testGroupByFormatYearAndMonth() throws Exception
  {
    testQuery(
        "SELECT\n"
        + "  TIME_FORMAT(__time, 'yyyy MM') AS \"year\",\n"
        + "  SUM(cnt)\n"
        + "FROM druid.foo\n"
        + "GROUP BY TIME_FORMAT(__time, 'yyyy MM')\n"
        + "ORDER BY 1",
        ImmutableList.of(
            GroupByQuery.builder()
                        .setDataSource(CalciteTests.DATASOURCE1)
                        .setInterval(QSS(Filtration.eternity()))
                        .setGranularity(Granularities.ALL)
                        .setDimensions(
                            DIMS(
                                new ExtractionDimensionSpec(
                                    "__time",
                                    "d0",
                                    ValueType.STRING,
                                    new TimeFormatExtractionFn(
                                        "yyyy MM",
                                        DateTimeZone.UTC,
                                        null,
                                        Granularities.NONE,
                                        true
                                    )
                                )
                            )
                        )
                        .setAggregatorSpecs(AGGS(new LongSumAggregatorFactory("a0", "cnt")))
                        .setLimitSpec(
                            new DefaultLimitSpec(
                                ImmutableList.of(
                                    new OrderByColumnSpec(
                                        "d0",
                                        OrderByColumnSpec.Direction.ASCENDING,
                                        StringComparators.LEXICOGRAPHIC
                                    )
                                ),
                                Integer.MAX_VALUE
                            )
                        )
                        .setContext(QUERY_CONTEXT_DEFAULT)
                        .build()
        ),
        ImmutableList.of(
            new Object[]{"2000 01", 3L},
            new Object[]{"2001 01", 3L}
        )
    );
  }

  @Test
  public void testGroupByExtractFloorTime() throws Exception
  {
    testQuery(
        "SELECT\n"
        + "EXTRACT(YEAR FROM FLOOR(__time TO YEAR)) AS \"year\", SUM(cnt)\n"
        + "FROM druid.foo\n"
        + "GROUP BY EXTRACT(YEAR FROM FLOOR(__time TO YEAR))",
        ImmutableList.of(
            GroupByQuery.builder()
                        .setDataSource(CalciteTests.DATASOURCE1)
                        .setInterval(QSS(Filtration.eternity()))
                        .setGranularity(Granularities.ALL)
                        .setDimensions(
                            DIMS(
                                new ExtractionDimensionSpec(
                                    "__time",
                                    "d0",
                                    ValueType.LONG,
                                    new TimeFormatExtractionFn(
                                        "Y",
                                        DateTimeZone.UTC,
                                        null,
                                        Granularities.YEAR,
                                        true
                                    )
                                )
                            )
                        )
                        .setAggregatorSpecs(AGGS(new LongSumAggregatorFactory("a0", "cnt")))
                        .setContext(QUERY_CONTEXT_DEFAULT)
                        .build()
        ),
        ImmutableList.of(
            new Object[]{2000L, 3L},
            new Object[]{2001L, 3L}
        )
    );
  }

  @Test
  public void testGroupByExtractFloorTimeLosAngeles() throws Exception
  {
    testQuery(
        PLANNER_CONFIG_DEFAULT,
        QUERY_CONTEXT_LOS_ANGELES,
        "SELECT\n"
        + "EXTRACT(YEAR FROM FLOOR(__time TO YEAR)) AS \"year\", SUM(cnt)\n"
        + "FROM druid.foo\n"
        + "GROUP BY EXTRACT(YEAR FROM FLOOR(__time TO YEAR))",
        ImmutableList.of(
            GroupByQuery.builder()
                        .setDataSource(CalciteTests.DATASOURCE1)
                        .setInterval(QSS(Filtration.eternity()))
                        .setGranularity(Granularities.ALL)
                        .setDimensions(
                            DIMS(
                                new ExtractionDimensionSpec(
                                    "__time",
                                    "d0",
                                    ValueType.LONG,
                                    new TimeFormatExtractionFn(
                                        "Y",
                                        DateTimeZone.forID(LOS_ANGELES),
                                        null,
                                        new PeriodGranularity(Period.years(1), null, DateTimeZone.forID(LOS_ANGELES)),
                                        true
                                    )
                                )
                            )
                        )
                        .setAggregatorSpecs(AGGS(new LongSumAggregatorFactory("a0", "cnt")))
                        .setContext(QUERY_CONTEXT_LOS_ANGELES)
                        .build()
        ),
        ImmutableList.of(
            new Object[]{1999L, 1L},
            new Object[]{2000L, 3L},
            new Object[]{2001L, 2L}
        )
    );
  }

  @Test
  public void testTimeseriesWithLimitNoTopN() throws Exception
  {
    testQuery(
        PLANNER_CONFIG_NO_TOPN,
        "SELECT gran, SUM(cnt)\n"
        + "FROM (\n"
        + "  SELECT floor(__time TO month) AS gran, cnt\n"
        + "  FROM druid.foo\n"
        + ") AS x\n"
        + "GROUP BY gran\n"
        + "ORDER BY gran\n"
        + "LIMIT 1",
        ImmutableList.of(
            GroupByQuery.builder()
                        .setDataSource(CalciteTests.DATASOURCE1)
                        .setInterval(QSS(Filtration.eternity()))
                        .setGranularity(Granularities.ALL)
                        .setDimensions(
                            DIMS(
                                new ExtractionDimensionSpec(
                                    "__time",
                                    "d0",
                                    ValueType.LONG,
                                    new TimeFormatExtractionFn(null, null, null, Granularities.MONTH, true)
                                )
                            )
                        )
                        .setAggregatorSpecs(AGGS(new LongSumAggregatorFactory("a0", "cnt")))
                        .setLimitSpec(
                            new DefaultLimitSpec(
                                ImmutableList.of(
                                    new OrderByColumnSpec(
                                        "d0",
                                        OrderByColumnSpec.Direction.ASCENDING,
                                        StringComparators.NUMERIC
                                    )
                                ),
                                1
                            )
                        )
                        .setContext(QUERY_CONTEXT_DEFAULT)
                        .build()
        ),
        ImmutableList.of(
            new Object[]{T("2000-01-01"), 3L}
        )
    );
  }

  @Test
  public void testTimeseriesWithLimit() throws Exception
  {
    testQuery(
        "SELECT gran, SUM(cnt)\n"
        + "FROM (\n"
        + "  SELECT floor(__time TO month) AS gran, cnt\n"
        + "  FROM druid.foo\n"
        + ") AS x\n"
        + "GROUP BY gran\n"
        + "ORDER BY gran\n"
        + "LIMIT 1",
        ImmutableList.of(
            new TopNQueryBuilder()
                .dataSource(CalciteTests.DATASOURCE1)
                .intervals(QSS(Filtration.eternity()))
                .granularity(Granularities.ALL)
                .dimension(
                    new ExtractionDimensionSpec(
                        "__time",
                        "d0",
                        ValueType.LONG,
                        new TimeFormatExtractionFn(null, null, null, Granularities.MONTH, true)
                    )
                )
                .aggregators(AGGS(new LongSumAggregatorFactory("a0", "cnt")))
                .metric(new DimensionTopNMetricSpec(null, StringComparators.NUMERIC))
                .threshold(1)
                .context(QUERY_CONTEXT_DEFAULT)
                .build()
        ),
        ImmutableList.of(
            new Object[]{T("2000-01-01"), 3L}
        )
    );
  }

  @Test
  public void testGroupByTimeAndOtherDimension() throws Exception
  {
    testQuery(
        "SELECT dim2, gran, SUM(cnt)\n"
        + "FROM (SELECT FLOOR(__time TO MONTH) AS gran, dim2, cnt FROM druid.foo) AS x\n"
        + "GROUP BY dim2, gran\n"
        + "ORDER BY dim2, gran",
        ImmutableList.of(
            GroupByQuery.builder()
                        .setDataSource(CalciteTests.DATASOURCE1)
                        .setInterval(QSS(Filtration.eternity()))
                        .setGranularity(Granularities.ALL)
                        .setDimensions(
                            DIMS(
                                new DefaultDimensionSpec("dim2", "d1"),
                                new ExtractionDimensionSpec(
                                    "__time",
                                    "d0",
                                    ValueType.LONG,
                                    new TimeFormatExtractionFn(null, null, null, Granularities.MONTH, true)
                                )
                            )
                        )
                        .setAggregatorSpecs(AGGS(new LongSumAggregatorFactory("a0", "cnt")))
                        .setLimitSpec(
                            new DefaultLimitSpec(
                                ImmutableList.of(
                                    new OrderByColumnSpec("d1", OrderByColumnSpec.Direction.ASCENDING),
                                    new OrderByColumnSpec(
                                        "d0",
                                        OrderByColumnSpec.Direction.ASCENDING,
                                        StringComparators.NUMERIC
                                    )
                                ),
                                Integer.MAX_VALUE
                            )
                        )
                        .setContext(QUERY_CONTEXT_DEFAULT)
                        .build()
        ),
        ImmutableList.of(
            new Object[]{"", T("2000-01-01"), 2L},
            new Object[]{"", T("2001-01-01"), 1L},
            new Object[]{"a", T("2000-01-01"), 1L},
            new Object[]{"a", T("2001-01-01"), 1L},
            new Object[]{"abc", T("2001-01-01"), 1L}
        )
    );
  }

  @Test
  public void testUsingSubqueryAsPartOfAndFilter() throws Exception
  {
    testQuery(
        PLANNER_CONFIG_SINGLE_NESTING_ONLY, // Sanity check; this query should work with a single level of nesting.
        "SELECT dim1, dim2, COUNT(*) FROM druid.foo\n"
        + "WHERE dim2 IN (SELECT dim1 FROM druid.foo WHERE dim1 <> '')\n"
        + "AND dim1 <> 'xxx'\n"
        + "group by dim1, dim2 ORDER BY dim2",
        ImmutableList.of(
            GroupByQuery.builder()
                        .setDataSource(CalciteTests.DATASOURCE1)
                        .setInterval(QSS(Filtration.eternity()))
                        .setGranularity(Granularities.ALL)
                        .setDimFilter(NOT(SELECTOR("dim1", "", null)))
                        .setDimensions(DIMS(new DefaultDimensionSpec("dim1", "d0")))
                        .setContext(QUERY_CONTEXT_DEFAULT)
                        .build(),
            GroupByQuery.builder()
                        .setDataSource(CalciteTests.DATASOURCE1)
                        .setInterval(QSS(Filtration.eternity()))
                        .setGranularity(Granularities.ALL)
                        .setDimFilter(
                            AND(
                                IN("dim2", ImmutableList.of("1", "10.1", "2", "abc", "def"), null),
                                NOT(SELECTOR("dim1", "xxx", null))
                            )
                        )
                        .setDimensions(
                            DIMS(
                                new DefaultDimensionSpec("dim2", "d1"),
                                new DefaultDimensionSpec("dim1", "d0")
                            )
                        )
                        .setAggregatorSpecs(AGGS(new CountAggregatorFactory("a0")))
                        .setLimitSpec(
                            new DefaultLimitSpec(
                                ImmutableList.of(new OrderByColumnSpec("d1", OrderByColumnSpec.Direction.ASCENDING)),
                                Integer.MAX_VALUE
                            )
                        )
                        .setContext(QUERY_CONTEXT_DEFAULT)
                        .build()
        ),
        ImmutableList.of(
            new Object[]{"def", "abc", 1L}
        )
    );
  }

  @Test
  @Ignore // https://issues.apache.org/jira/browse/CALCITE-1799
  public void testUsingSubqueryAsPartOfOrFilter() throws Exception
  {
    testQuery(
        "SELECT dim1, dim2, COUNT(*) FROM druid.foo\n"
        + "WHERE dim1 = 'xxx' OR dim2 IN (SELECT dim1 FROM druid.foo WHERE dim1 LIKE '%bc')\n"
        + "group by dim1, dim2 ORDER BY dim2",
        ImmutableList.of(
            GroupByQuery.builder()
                        .setDataSource(CalciteTests.DATASOURCE1)
                        .setInterval(QSS(Filtration.eternity()))
                        .setGranularity(Granularities.ALL)
                        .setDimFilter(new LikeDimFilter("dim1", "%bc", null, null))
                        .setDimensions(DIMS(new DefaultDimensionSpec("dim1", "d0")))
                        .setContext(QUERY_CONTEXT_DEFAULT)
                        .build(),
            GroupByQuery.builder()
                        .setDataSource(CalciteTests.DATASOURCE1)
                        .setInterval(QSS(Filtration.eternity()))
                        .setGranularity(Granularities.ALL)
                        .setDimFilter(
                            OR(
                                SELECTOR("dim2", "abc", null),
                                SELECTOR("dim1", "xxx", null)
                            )
                        )
                        .setDimensions(
                            DIMS(
                                new DefaultDimensionSpec("dim2", "d1"),
                                new DefaultDimensionSpec("dim1", "d0")
                            )
                        )
                        .setAggregatorSpecs(AGGS(new CountAggregatorFactory("a0")))
                        .setLimitSpec(
                            new DefaultLimitSpec(
                                ImmutableList.of(new OrderByColumnSpec("d1", OrderByColumnSpec.Direction.ASCENDING)),
                                Integer.MAX_VALUE
                            )
                        )
                        .setContext(QUERY_CONTEXT_DEFAULT)
                        .build()
        ),
        ImmutableList.of(
            new Object[]{"def", "abc", 1L}
        )
    );
  }

  @Test
  public void testUsingSubqueryAsFilterForbiddenByConfig() throws Exception
  {
    assertQueryIsUnplannable(
        PLANNER_CONFIG_NO_SUBQUERIES,
        "SELECT dim1, dim2, COUNT(*) FROM druid.foo "
        + "WHERE dim2 IN (SELECT dim1 FROM druid.foo WHERE dim1 <> '')"
        + "AND dim1 <> 'xxx'"
        + "group by dim1, dim2 ORDER BY dim2"
    );
  }

  @Test
  public void testUsingSubqueryAsFilterOnTwoColumns() throws Exception
  {
    testQuery(
        "SELECT __time, cnt, dim1, dim2 FROM druid.foo "
        + " WHERE (dim1, dim2) IN ("
        + "   SELECT dim1, dim2 FROM ("
        + "     SELECT dim1, dim2, COUNT(*)"
        + "     FROM druid.foo"
        + "     WHERE dim2 = 'abc'"
        + "     GROUP BY dim1, dim2"
        + "     HAVING COUNT(*) = 1"
        + "   )"
        + " )",
        ImmutableList.of(
            GroupByQuery.builder()
                        .setDataSource(CalciteTests.DATASOURCE1)
                        .setInterval(QSS(Filtration.eternity()))
                        .setGranularity(Granularities.ALL)
                        .setDimFilter(SELECTOR("dim2", "abc", null))
                        .setDimensions(DIMS(
                            new DefaultDimensionSpec("dim1", "d0"),
                            new DefaultDimensionSpec("dim2", "d1")
                        ))
                        .setAggregatorSpecs(AGGS(new CountAggregatorFactory("a0")))
                        .setHavingSpec(new DimFilterHavingSpec(NUMERIC_SELECTOR("a0", "1", null)))
                        .setContext(QUERY_CONTEXT_DEFAULT)
                        .build(),
            Druids.newSelectQueryBuilder()
                  .dataSource(CalciteTests.DATASOURCE1)
                  .dimensionSpecs(DIMS(
                      new DefaultDimensionSpec("dim1", "d1"),
                      new DefaultDimensionSpec("dim2", "d2")
                  ))
                  .metrics(ImmutableList.of("cnt"))
                  .intervals(QSS(Filtration.eternity()))
                  .granularity(Granularities.ALL)
                  .filters(AND(SELECTOR("dim1", "def", null), SELECTOR("dim2", "abc", null)))
                  .dimensions(ImmutableList.of("dummy"))
                  .metrics(ImmutableList.of("__time", "cnt", "dim1", "dim2"))
                  .pagingSpec(FIRST_PAGING_SPEC)
                  .context(QUERY_CONTEXT_DEFAULT)
                  .build(),
            Druids.newSelectQueryBuilder()
                  .dataSource(CalciteTests.DATASOURCE1)
                  .dimensionSpecs(DIMS(
                      new DefaultDimensionSpec("dim1", "d1"),
                      new DefaultDimensionSpec("dim2", "d2")
                  ))
                  .metrics(ImmutableList.of("cnt"))
                  .intervals(QSS(Filtration.eternity()))
                  .granularity(Granularities.ALL)
                  .filters(AND(SELECTOR("dim1", "def", null), SELECTOR("dim2", "abc", null)))
                  .dimensions(ImmutableList.of("dummy"))
                  .metrics(ImmutableList.of("__time", "cnt", "dim1", "dim2"))
                  .pagingSpec(
                      new PagingSpec(
                          ImmutableMap.of("foo_1970-01-01T00:00:00.000Z_2001-01-03T00:00:00.001Z_1", 0),
                          1000,
                          true
                      )
                  )
                  .context(QUERY_CONTEXT_DEFAULT)
                  .build()
        ),
        ImmutableList.of(
            new Object[]{T("2001-01-02"), 1L, "def", "abc"}
        )
    );
  }

  @Test
  public void testUsingSubqueryWithExtractionFns() throws Exception
  {
    testQuery(
        "SELECT dim2, COUNT(*) FROM druid.foo "
        + "WHERE substring(dim2, 1, 1) IN (SELECT substring(dim1, 1, 1) FROM druid.foo WHERE dim1 <> '')"
        + "group by dim2",
        ImmutableList.of(
            GroupByQuery.builder()
                        .setDataSource(CalciteTests.DATASOURCE1)
                        .setInterval(QSS(Filtration.eternity()))
                        .setGranularity(Granularities.ALL)
                        .setDimFilter(NOT(SELECTOR("dim1", "", null)))
                        .setDimensions(
                            DIMS(new ExtractionDimensionSpec("dim1", "d0", new SubstringDimExtractionFn(0, 1)))
                        )
                        .setContext(QUERY_CONTEXT_DEFAULT)
                        .build(),
            GroupByQuery.builder()
                        .setDataSource(CalciteTests.DATASOURCE1)
                        .setInterval(QSS(Filtration.eternity()))
                        .setGranularity(Granularities.ALL)
                        .setDimFilter(OR(
                            EXPRESSION_FILTER("(substring(\"dim2\", 0, 1) == '1')"),
                            EXPRESSION_FILTER("(substring(\"dim2\", 0, 1) == '2')"),
                            EXPRESSION_FILTER("(substring(\"dim2\", 0, 1) == 'a')"),
                            EXPRESSION_FILTER("(substring(\"dim2\", 0, 1) == 'd')")
                        ))
                        .setDimensions(DIMS(new DefaultDimensionSpec("dim2", "d0")))
                        .setAggregatorSpecs(AGGS(new CountAggregatorFactory("a0")))
                        .setContext(QUERY_CONTEXT_DEFAULT)
                        .build()
        ),
        ImmutableList.of(
            new Object[]{"a", 2L},
            new Object[]{"abc", 1L}
        )
    );
  }

  @Test
  public void testUnicodeFilterAndGroupBy() throws Exception
  {
    testQuery(
        "SELECT\n"
        + "  dim1,\n"
        + "  dim2,\n"
        + "  COUNT(*)\n"
        + "FROM foo2\n"
        + "WHERE\n"
        + "  dim1 LIKE U&'\u05D3\\05E8%'\n" // First char is actually in the string; second is a SQL U& escape
        + "  OR dim1 = 'друид'\n"
        + "GROUP BY dim1, dim2",
        ImmutableList.of(
            GroupByQuery.builder()
                        .setDataSource(CalciteTests.DATASOURCE2)
                        .setInterval(QSS(Filtration.eternity()))
                        .setGranularity(Granularities.ALL)
                        .setDimFilter(OR(
                            new LikeDimFilter("dim1", "דר%", null, null),
                            new SelectorDimFilter("dim1", "друид", null)
                        ))
                        .setDimensions(DIMS(
                            new DefaultDimensionSpec("dim1", "d0"),
                            new DefaultDimensionSpec("dim2", "d1")
                        ))
                        .setAggregatorSpecs(AGGS(new CountAggregatorFactory("a0")))
                        .setContext(QUERY_CONTEXT_DEFAULT)
                        .build()
        ),
        ImmutableList.of(
            new Object[]{"друид", "ru", 1L},
            new Object[]{"דרואיד", "he", 1L}
        )
    );
  }

  private void testQuery(
      final String sql,
      final List<Query> expectedQueries,
      final List<Object[]> expectedResults
  ) throws Exception
  {
    testQuery(
        PLANNER_CONFIG_DEFAULT,
        QUERY_CONTEXT_DEFAULT,
        sql,
        expectedQueries,
        expectedResults
    );
  }

  private void testQuery(
      final PlannerConfig plannerConfig,
      final String sql,
      final List<Query> expectedQueries,
      final List<Object[]> expectedResults
  ) throws Exception
  {
    testQuery(plannerConfig, QUERY_CONTEXT_DEFAULT, sql, expectedQueries, expectedResults);
  }

  private void testQuery(
      final PlannerConfig plannerConfig,
      final Map<String, Object> queryContext,
      final String sql,
      final List<Query> expectedQueries,
      final List<Object[]> expectedResults
  ) throws Exception
  {
    log.info("SQL: %s", sql);
    queryLogHook.clearRecordedQueries();
    final List<Object[]> plannerResults = getResults(plannerConfig, queryContext, sql);
    verifyResults(sql, expectedQueries, expectedResults, plannerResults);
  }

  private List<Object[]> getResults(
      final PlannerConfig plannerConfig,
      final Map<String, Object> queryContext,
      final String sql
  ) throws Exception
  {
    final InProcessViewManager viewManager = new InProcessViewManager();
    final DruidSchema druidSchema = CalciteTests.createMockSchema(walker, plannerConfig, viewManager);
    final DruidOperatorTable operatorTable = CalciteTests.createOperatorTable();
    final ExprMacroTable macroTable = CalciteTests.createExprMacroTable();
    final PlannerFactory plannerFactory = new PlannerFactory(
<<<<<<< HEAD
        rootSchema,
        CalciteTests.createMockQueryLifecycleFactory(walker),
=======
        druidSchema,
        walker,
>>>>>>> c04fa6dc
        operatorTable,
        macroTable,
        plannerConfig,
        new ServerConfig()
    );

    viewManager.createView(
        plannerFactory,
        "aview",
        "SELECT SUBSTRING(dim1, 1, 1) AS dim1_firstchar FROM foo WHERE dim2 = 'a'"
    );

    viewManager.createView(
        plannerFactory,
        "bview",
        "SELECT COUNT(*) FROM druid.foo\n"
        + "WHERE __time >= CURRENT_TIMESTAMP + INTERVAL '1' DAY AND __time < TIMESTAMP '2002-01-01 00:00:00'"
    );

    try (DruidPlanner planner = plannerFactory.createPlanner(queryContext)) {
      final PlannerResult plan = planner.plan(sql);
      return Sequences.toList(plan.run(), Lists.newArrayList());
    }
  }

  private void verifyResults(
      final String sql,
      final List<Query> expectedQueries,
      final List<Object[]> expectedResults,
      final List<Object[]> results
  )
  {
    for (int i = 0; i < results.size(); i++) {
      log.info("row #%d: %s", i, Arrays.toString(results.get(i)));
    }

    Assert.assertEquals(StringUtils.format("result count: %s", sql), expectedResults.size(), results.size());
    for (int i = 0; i < results.size(); i++) {
      Assert.assertArrayEquals(
          StringUtils.format("result #%d: %s", i + 1, sql),
          expectedResults.get(i),
          results.get(i)
      );
    }

    if (expectedQueries != null) {
      final List<Query> recordedQueries = queryLogHook.getRecordedQueries();

      Assert.assertEquals(
          StringUtils.format("query count: %s", sql),
          expectedQueries.size(),
          recordedQueries.size()
      );
      for (int i = 0; i < expectedQueries.size(); i++) {
        Assert.assertEquals(
            StringUtils.format("query #%d: %s", i + 1, sql),
            expectedQueries.get(i),
            recordedQueries.get(i)
        );
      }
    }
  }

  // Generate timestamps for expected results
  private static long T(final String timeString)
  {
    return Calcites.jodaToCalciteTimestamp(new DateTime(timeString), DateTimeZone.UTC);
  }

  // Generate timestamps for expected results
  private static long T(final String timeString, final String timeZoneString)
  {
    final DateTimeZone timeZone = DateTimeZone.forID(timeZoneString);
    return Calcites.jodaToCalciteTimestamp(new DateTime(timeString, timeZone), timeZone);
  }

  // Generate day numbers for expected results
  private static int D(final String dayString)
  {
    return (int) (new Interval(T("1970"), T(dayString)).toDurationMillis() / (86400L * 1000L));
  }

  private static QuerySegmentSpec QSS(final Interval... intervals)
  {
    return new MultipleIntervalSegmentSpec(Arrays.asList(intervals));
  }

  private static AndDimFilter AND(DimFilter... filters)
  {
    return new AndDimFilter(Arrays.asList(filters));
  }

  private static OrDimFilter OR(DimFilter... filters)
  {
    return new OrDimFilter(Arrays.asList(filters));
  }

  private static NotDimFilter NOT(DimFilter filter)
  {
    return new NotDimFilter(filter);
  }

  private static InDimFilter IN(String dimension, List<String> values, ExtractionFn extractionFn)
  {
    return new InDimFilter(dimension, values, extractionFn);
  }

  private static SelectorDimFilter SELECTOR(final String fieldName, final String value, final ExtractionFn extractionFn)
  {
    return new SelectorDimFilter(fieldName, value, extractionFn);
  }

  private static ExpressionDimFilter EXPRESSION_FILTER(final String expression)
  {
    return new ExpressionDimFilter(expression, CalciteTests.createExprMacroTable());
  }

  private static DimFilter NUMERIC_SELECTOR(
      final String fieldName,
      final String value,
      final ExtractionFn extractionFn
  )
  {
    // We use Bound filters for numeric equality to achieve "10.0" = "10"
    return BOUND(fieldName, value, value, false, false, extractionFn, StringComparators.NUMERIC);
  }

  private static BoundDimFilter BOUND(
      final String fieldName,
      final String lower,
      final String upper,
      final boolean lowerStrict,
      final boolean upperStrict,
      final ExtractionFn extractionFn,
      final StringComparator comparator
  )
  {
    return new BoundDimFilter(fieldName, lower, upper, lowerStrict, upperStrict, null, extractionFn, comparator);
  }

  private static BoundDimFilter TIME_BOUND(final Object intervalObj)
  {
    final Interval interval = new Interval(intervalObj);
    return new BoundDimFilter(
        Column.TIME_COLUMN_NAME,
        String.valueOf(interval.getStartMillis()),
        String.valueOf(interval.getEndMillis()),
        false,
        true,
        null,
        null,
        StringComparators.NUMERIC
    );
  }

  private static CascadeExtractionFn CASCADE(final ExtractionFn... fns)
  {
    return new CascadeExtractionFn(fns);
  }

  private static List<DimensionSpec> DIMS(final DimensionSpec... dimensionSpecs)
  {
    return Arrays.asList(dimensionSpecs);
  }

  private static List<AggregatorFactory> AGGS(final AggregatorFactory... aggregators)
  {
    return Arrays.asList(aggregators);
  }

  private static ExpressionVirtualColumn EXPRESSION_VIRTUAL_COLUMN(
      final String name,
      final String expression,
      final ValueType outputType
  )
  {
    return new ExpressionVirtualColumn(name, expression, outputType, CalciteTests.createExprMacroTable());
  }

  private static ExpressionPostAggregator EXPRESSION_POST_AGG(final String name, final String expression)
  {
    return new ExpressionPostAggregator(name, expression, null, CalciteTests.createExprMacroTable());
  }
}<|MERGE_RESOLUTION|>--- conflicted
+++ resolved
@@ -5353,13 +5353,8 @@
     final DruidOperatorTable operatorTable = CalciteTests.createOperatorTable();
     final ExprMacroTable macroTable = CalciteTests.createExprMacroTable();
     final PlannerFactory plannerFactory = new PlannerFactory(
-<<<<<<< HEAD
-        rootSchema,
+        druidSchema,
         CalciteTests.createMockQueryLifecycleFactory(walker),
-=======
-        druidSchema,
-        walker,
->>>>>>> c04fa6dc
         operatorTable,
         macroTable,
         plannerConfig,
